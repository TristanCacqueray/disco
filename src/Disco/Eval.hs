{-# LANGUAGE GADTs           #-}
{-# LANGUAGE TemplateHaskell #-}

{-# OPTIONS_GHC -fno-warn-orphans     #-}
  -- For MonadException instances, see below.

-----------------------------------------------------------------------------
-- |
-- Module      :  Disco.Eval
-- Copyright   :  (c) 2017 disco team (see LICENSE)
-- License     :  BSD-style (see LICENSE)
-- Maintainer  :  byorgey@gmail.com
--
-- Disco values and evaluation monad. This is the main monad used in
-- the REPL and for evaluation and pretty-printing.
--
-----------------------------------------------------------------------------

module Disco.Eval
       (

         -- * Values

         Value(..), ValFun(..), ValDelay(..)

         -- * Environments

       , Env, extendEnv, extendsEnv, getEnv, withEnv, withTopEnv

         -- * Errors

       , IErr(..)

         -- * Disco monad state

       , Loc, DiscoState(..), initDiscoState

         -- ** Lenses

       , topCtx, topDefns, topDocs, topEnv, memory, nextLoc, lastFile

         -- * Disco monad

       , Disco

         -- ** Utilities
       , io, iputStrLn, iputStr, iprint
       , emitMessage, info, warning, err, panic, debug
       , runDisco, catchAsMessage

         -- ** Memory/environment utilities
       , allocate, delay, mkThunk

       )
       where

import           Control.Lens                            (makeLenses, use, (%=),
                                                          (<+=), (<>=))
import           Control.Monad.Except                    (catchError)
import           Control.Monad.Reader
import           Control.Monad.Trans.Except
import           Control.Monad.Trans.State.Strict
import           Data.IntMap.Lazy                        (IntMap)
import qualified Data.IntMap.Lazy                        as IntMap
import qualified Data.Sequence                           as Seq

import           Unbound.Generics.LocallyNameless

import           System.Console.Haskeline.MonadException

import           Disco.AST.Core
import           Disco.AST.Surface
import           Disco.Context
import           Disco.Messages
import           Disco.Types

------------------------------------------------------------
-- Values
------------------------------------------------------------

-- | The type of values produced by the interpreter.
data Value where
  -- | A numeric value, which also carries a flag saying how
  --   fractional values should be diplayed.
  VNum   :: RationalDisplay -> Rational -> Value

  -- | A constructor with arguments.  The Int indicates which
  --   constructor it is.  For example, False is represented by
  --   @VCons 0 []@, and True by @VCons 1 []@.  A pair is
  --   represented by @VCons 0 [v1, v2]@, and @inr v@ by @VCons 1
  --   [v]@.
  VCons  :: Int -> [Value] -> Value

  -- | A closure, i.e. a function body together with its
  --   environment.
  VClos  :: Bind (Name Core) Core -> Env -> Value

  -- | A thunk, i.e. an unevaluated core expression together with
  --   its environment.
  VThunk :: Core -> Env -> Value

  -- | An indirection, i.e. a pointer to an entry in the value table.
  --   This is how we get graph reduction.  When we create a thunk, we
  --   put it in a new entry in the value table, and return a VIndir.
  --   The VIndir can get copied but all the copies refer to the same
  --   thunk, which will only be evaluated once, the first time the
  --   value is demanded.
  VIndir :: Loc -> Value

  -- | A literal function value.  @VFun@ is only used when
  --   enumerating function values in order to decide comparisons at
  --   higher-order function types.  For example, in order to
  --   compare two values of type @(Bool -> Bool) -> Bool@ for
  --   equality, we have to enumerate all functions of type @Bool ->
  --   Bool@ as @VFun@ values.
  --
  --   We assume that all @VFun@ values are /strict/, that is, their
  --   arguments should be fully evaluated to RNF before being
  --   passed to the function.
  VFun   :: ValFun -> Value

  -- | A delayed value, containing a @Disco Value@ computation which can
  --   be run later.
  VDelay  :: ValDelay -> Value
  VSet :: [Value] -> Value
  deriving Show

-- | A @ValFun@ is just a Haskell function @Value -> Value@.  It is a
--   @newtype@ just so we can have a custom @Show@ instance for it and
--   then derive a @Show@ instance for the rest of the @Value@ type.
newtype ValFun = ValFun (Value -> Value)

instance Show ValFun where
  show _ = "<fun>"

-- | A @ValDelay@ is just a @Disco Value@ computation.  It is a
--   @newtype@ just so we can have a custom @Show@ instance for it and
--   then derive a @Show@ instance for the rest of the @Value@ type.
newtype ValDelay = ValDelay (Disco IErr Value)

instance Show ValDelay where
  show _ = "<delay>"

------------------------------------------------------------
-- Environments
------------------------------------------------------------

-- | An environment is a mapping from names to values.
type Env  = Ctx Core Value

-- | Locally extend the environment with a new name -> value mapping,
--   (shadowing any existing binding for the given name).
extendEnv :: Name Core -> Value -> Disco e a -> Disco e a
extendEnv x v = avoid [AnyName x] . extend x v

-- | Locally extend the environment with another environment.
--   Bindings in the new environment shadow bindings in the old.
extendsEnv :: Env -> Disco e a -> Disco e a
extendsEnv e' = avoid (map AnyName (names e')) . extends e'

-- | Get the current environment.
getEnv :: Disco e Env
getEnv = ask

-- | Run a @Disco@ computation with a /replaced/ (not extended)
--   environment.  This is used for evaluating things such as closures
--   and thunks that come with their own environment.
withEnv :: Env -> Disco e a -> Disco e a
withEnv = local . const

------------------------------------------------------------
-- Errors
------------------------------------------------------------

-- | Errors that can be generated during interpreting.
data IErr where

  -- | An unbound name.
  UnboundError  :: Name Core -> IErr

  -- | v should be a number, but isn't.
  NotANum       :: Value     -> IErr

  -- | Division by zero.
  DivByZero     ::              IErr

  -- | Underflow, e.g. (2 - 3 : Nat)
  Underflow     ::              IErr

  -- | Overflow, e.g. (2^66)!
  Overflow      ::              IErr

  -- | Taking the base-2 logarithm of zero.
  LgOfZero      ::              IErr

  -- | v should be a boolean, but isn't.
  NotABool      :: Value     -> IErr

  -- | Non-exhaustive case analysis.
  NonExhaustive ::              IErr

  -- | Trying to count an infinite type.
  InfiniteTy    :: Type      -> IErr

  -- | Internal error for features not yet implemented.
  Unimplemented :: String    -> IErr

  deriving Show

------------------------------------------------------------
-- Disco monad state
------------------------------------------------------------

-- | A location in memory is represented by an @Int@.
type Loc = Int

-- | The various pieces of state tracked by the 'Disco' monad.
data DiscoState e = DiscoState
  {
    _topCtx     :: Ctx Term Sigma
    -- ^ Top-level type environment.

  , _topDefns   :: Ctx Core Core
    -- ^ Environment of top-level definitions.  Set by 'loadDefs'.

  , _topEnv     :: Env
    -- ^ Top-level environment mapping names to values (which all
    --   start as indirections to thunks).  Set by 'loadDefs'.
    --   Use it when evaluating with 'withTopEnv'.

  , _topDocs    :: Ctx Term Docs
    -- ^ Top-level documentation.

  , _memory     :: IntMap Value
    -- ^ A memory is a mapping from "locations" (uniquely generated
    --   identifiers) to values.  It also keeps track of the next
    --   unused location.  We keep track of a memory during
    --   evaluation, and can create new memory locations to store
    --   things that should only be evaluated once.

  , _nextLoc    :: Loc
    -- ^ The next available (unused) memory location.

  , _messageLog :: MessageLog e

<<<<<<< HEAD
  , _lastFile   :: Maybe FilePath
=======
  , _lastFile :: Maybe FilePath
>>>>>>> 8dcb3932
  }

-- | The initial state for the @Disco@ monad.
initDiscoState :: DiscoState e
initDiscoState = DiscoState
  { _topCtx     = emptyCtx
  , _topDefns   = emptyCtx
  , _topDocs    = emptyCtx
  , _topEnv     = emptyCtx
  , _memory     = IntMap.empty
  , _nextLoc    = 0
  , _messageLog = emptyMessageLog
  , _lastFile   = Nothing
  }

------------------------------------------------------------
-- Disco monad
------------------------------------------------------------

-- | The main monad used by the Disco REPL, and by the interpreter and
--   pretty printer.
--
--   * Keeps track of state such as current top-level definitions,
--     types, and documentation, and memory for allocation of thunks.
--   * Keeps track of a read-only environment for binding local
--     variables to their values.
--   * Can throw exceptions of type @e@
--   * Can log messages (errors, warnings, etc.)
--   * Can generate fresh names
--   * Can do I/O
type Disco e = StateT (DiscoState e) (ReaderT Env (ExceptT e (LFreshMT IO)))

------------------------------------------------------------
-- Some instances needed to ensure that Disco is an instance of the
-- MonadException class from haskeline.

-- Orphan instance, since it doesn't really seem sensible for either
-- unbound-generics or haskeline to depend on the other.
instance MonadException m => MonadException (LFreshMT m) where
  controlIO f = LFreshMT $ controlIO $ \(RunIO run) -> let
                  run' = RunIO (fmap LFreshMT . run . unLFreshMT)
                  in unLFreshMT <$> f run'


-- We need this orphan instance too.  It would seem to make sense for
-- haskeline to provide an instance for ExceptT, but see:
--   https://github.com/judah/haskeline/issues/18
--   https://github.com/judah/haskeline/pull/22
--
-- Idris does the same thing,
--   https://github.com/idris-lang/Idris-dev/blob/5d7388bb3c71fe56b7c09c0b31a94d44bf9f4f25/src/Idris/Output.hs#L38

instance MonadException m => MonadException (ExceptT e m) where
  controlIO f = ExceptT $ controlIO $ \(RunIO run) -> let
                  run' = RunIO (fmap ExceptT . run . runExceptT)
                  in runExceptT <$> f run'

------------------------------------------------------------
-- Lenses for state
------------------------------------------------------------

makeLenses ''DiscoState

------------------------------------------------------------
-- Utilities
------------------------------------------------------------

io :: MonadIO m => IO a -> m a
io i = liftIO i

iputStrLn :: MonadIO m => String -> m ()
iputStrLn = io . putStrLn

iputStr :: MonadIO m => String -> m ()
iputStr = io . putStr

iprint :: (MonadIO m, Show a) => a -> m ()
iprint = io . print

emitMessage :: MessageLevel -> MessageBody e -> Disco e ()
emitMessage lev body = messageLog <>= Seq.singleton (Message lev body)

info, warning, err, panic, debug :: MessageBody e -> Disco e ()
info    = emitMessage Info
warning = emitMessage Warning
err     = emitMessage Error
panic   = emitMessage Panic
debug   = emitMessage Debug


-- | Run a computation in the @Disco@ monad, starting in the empty
--   environment.
runDisco :: Disco e a -> IO (Either e a)
runDisco
  = runLFreshMT
  . runExceptT
  . flip runReaderT emptyCtx
  . flip evalStateT initDiscoState

-- | Run a @Disco@ computation; if it throws an exception, catch it
--   and turn it into a message.
catchAsMessage :: Disco e () -> Disco e ()
catchAsMessage m = m `catchError` (err . Item)

------------------------------------------------------------
-- Memory/environment utilities
------------------------------------------------------------

-- | Allocate a new memory cell for the given value, and return its
--   'Loc'.
allocate :: Value -> Disco e Loc
allocate v = do
  loc <- nextLoc <+= 1
  memory %= IntMap.insert loc v
  return loc

-- | Delay a @Disco e Value@ computation by packaging it into a @VDelay@
--   constructor.  When it is evaluated later, it will be run with the
--   environment that was current at the time 'delay' was called,
--   /not/ the one that is in effect later.
delay :: Disco IErr Value -> Disco IErr Value
delay imv = do
  e <- getEnv
  return (VDelay . ValDelay $ withEnv e imv)

-- | Create a thunk by packaging up a @Core@ expression with the
--   current environment.  The thunk is stored in a new location in
--   memory, and the returned value consists of an indirection
--   referring to its location.
mkThunk :: Core -> Disco e Value
mkThunk c = VIndir <$> (allocate =<< (VThunk c <$> getEnv))

-- | Run a computation with the top-level environment used as the
--   current local environment.  For example, this is used every time
--   we start evaluating an expression entered at the command line.
withTopEnv :: Disco e a -> Disco e a
withTopEnv m = do
  env <- use topEnv
  withEnv env m<|MERGE_RESOLUTION|>--- conflicted
+++ resolved
@@ -243,11 +243,7 @@
 
   , _messageLog :: MessageLog e
 
-<<<<<<< HEAD
   , _lastFile   :: Maybe FilePath
-=======
-  , _lastFile :: Maybe FilePath
->>>>>>> 8dcb3932
   }
 
 -- | The initial state for the @Disco@ monad.
