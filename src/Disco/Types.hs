{-# LANGUAGE DeriveGeneric         #-}
{-# LANGUAGE FlexibleInstances     #-}
{-# LANGUAGE GADTs                 #-}
{-# LANGUAGE MultiParamTypeClasses #-}
{-# LANGUAGE PatternSynonyms       #-}
{-# LANGUAGE StandaloneDeriving    #-}
{-# LANGUAGE TemplateHaskell       #-}
{-# LANGUAGE UndecidableInstances  #-}
<<<<<<< HEAD
=======

{-# OPTIONS_GHC -fno-warn-orphans #-}
>>>>>>> 8dcb3932

-----------------------------------------------------------------------------
-- |
-- Module      :  Disco.Types
-- Copyright   :  (c) 2016 disco team (see LICENSE)
-- License     :  BSD-style (see LICENSE)
-- Maintainer  :  byorgey@gmail.com
--
-- Disco language types.
--
-----------------------------------------------------------------------------

module Disco.Types
       (
       -- * Disco language types
       -- ** Atomic types

         BaseTy(..), Var(..), Atom(..), UAtom
       , uatomToAtom, isVar, isBase, isSkolem

       -- ** Type constructors

       , Con(..)

       -- ** Type AST

       , Type(..)

       , pattern TyVar
       , pattern Skolem
       , pattern TyVoid
       , pattern TyUnit
       , pattern TyBool
       , pattern TyN
       , pattern TyZ
       , pattern TyF
       , pattern TyQ
       , pattern TyFin
       , pattern TyArr
       , pattern TyPair
       , pattern TySum
       , pattern TyList

       -- ** Quantified types

       , Sigma(..)
       , toSigma, closeSigma

       -- * Type predicates

       , isNumTy, isSubtractive, isEmptyTy

       -- * Type substitutions

       , S', atomToTypeSubst, uatomToTypeSubst

       -- * Strictness
       , Strictness(..), strictness

       -- * Utilities
       , countType
       , unpair
       , S

       )
       where

import           Data.Coerce
import           GHC.Generics                     (Generic)
import           Unbound.Generics.LocallyNameless

import           Control.Arrow                    ((***))
import           Control.Lens                     (toListOf)
import           Data.List                        (nub)
import           Data.Map                         (Map)
import qualified Data.Map                         as M
import           Data.Set                         (Set)
import qualified Data.Set                         as S

import           Disco.Subst                      (S')

--------------------------------------------------
-- Disco types
--------------------------------------------------

----------------------------------------
-- Base types

data BaseTy where

  -- | The void type, with no inhabitants.
  Void :: BaseTy

  -- | The unit type, with one inhabitant.
  Unit :: BaseTy

  -- | Booleans.
  B    :: BaseTy

  -- | Natural numbers.
  N    :: BaseTy

  -- | Integers.
  Z    :: BaseTy

  -- | Fractionals (i.e. nonnegative rationals).
  F    :: BaseTy

  -- | Rationals.
  Q    :: BaseTy

  -- | Finite types. The single argument is a natural number defining
  --   the exact number of inhabitants.
  Fin  :: Integer -> BaseTy

  deriving (Show, Eq, Ord, Generic)

instance Alpha BaseTy
instance Subst BaseTy BaseTy

----------------------------------------
-- Type variables

data Var where
  -- | Unification variable
  U :: Name Type -> Var
  -- | Skolem variable
  S :: Name Type -> Var
  deriving (Show, Eq, Ord, Generic)

instance Alpha Var

----------------------------------------
-- Atomic types

data Atom where
  AVar  :: Var -> Atom
  ABase :: BaseTy -> Atom
  deriving (Show, Eq, Ord, Generic)

instance Alpha Atom
instance Subst Atom Var
instance Subst Atom BaseTy

instance Subst Atom Atom where
  isvar (AVar (U x)) = Just (SubstName (coerce x))
  isvar _            = Nothing

type UAtom = Either BaseTy (Name Type)  -- unifiable atoms, i.e. no skolems

uatomToAtom :: UAtom -> Atom
uatomToAtom (Left b)  = ABase b
uatomToAtom (Right x) = AVar (U x)

isVar :: Atom -> Bool
isVar (AVar _) = True
isVar _        = False

isBase :: Atom -> Bool
isBase = not . isVar

isSkolem :: Atom -> Bool
isSkolem (AVar (S _)) = True
isSkolem _            = False

----------------------------------------
-- Type constructors

data Con where
  -- | Function type, T1 -> T2
  CArr  :: Con
  -- | Pair type, T1 * T2
  CPair :: Con
  -- | Sum type, T1 + T2
  CSum  :: Con
  -- | Lists
  CList :: Con
  deriving (Show, Eq, Ord, Generic)

instance Alpha Con

----------------------------------------
-- Types

-- | Types.
data Type where

  -- | Atomic types (variables and base types).
  TyAtom :: Atom -> Type

  -- | Application of a type constructor to type arguments.
  TyCon  :: Con -> [Type] -> Type

  TySet :: Type -> Type

  deriving (Show, Eq, Generic)

instance Alpha Type
instance Subst Type Rational where
  subst _ _ = id
  substs _  = id

pattern TyVar  :: Name Type -> Type
pattern TyVar v = TyAtom (AVar (U v))

pattern Skolem :: Name Type -> Type
pattern Skolem v = TyAtom (AVar (S v))

pattern TyVoid :: Type
pattern TyVoid = TyAtom (ABase Void)

pattern TyUnit :: Type
pattern TyUnit = TyAtom (ABase Unit)

pattern TyBool :: Type
pattern TyBool = TyAtom (ABase B)

pattern TyN :: Type
pattern TyN = TyAtom (ABase N)

pattern TyZ :: Type
pattern TyZ = TyAtom (ABase Z)

pattern TyF :: Type
pattern TyF = TyAtom (ABase F)

pattern TyQ :: Type
pattern TyQ = TyAtom (ABase Q)

pattern TyFin :: Integer -> Type
pattern TyFin n = TyAtom (ABase (Fin n))

pattern TyArr :: Type -> Type -> Type
pattern TyArr ty1 ty2 = TyCon CArr [ty1, ty2]

pattern TyPair :: Type -> Type -> Type
pattern TyPair ty1 ty2 = TyCon CPair [ty1, ty2]

pattern TySum :: Type -> Type -> Type
pattern TySum ty1 ty2 = TyCon CSum [ty1, ty2]

pattern TyList :: Type -> Type
pattern TyList elTy = TyCon CList [elTy]

{-# COMPLETE TyUnit, TyBool, TyN, TyZ, TyF, TyQ, TyFin, TyArr, TyPair, TySum, TyList #-}

instance Subst Type Var
instance Subst Type BaseTy
instance Subst Type Atom
instance Subst Type Con
instance Subst Type Type where
  isvar (TyAtom (AVar (U x))) = Just (SubstName x)
  isvar _                     = Nothing

-- orphans
instance (Ord a, Subst t a) => Subst t (Set a) where
  subst x t = S.map (subst x t)
  substs s  = S.map (substs s)
instance (Ord k, Subst t a) => Subst t (Map k a) where
  subst x t = M.map (subst x t)
  substs s  = M.map (substs s)

----------------------------------------
-- Sigma types (i.e. quanitified types)

-- | @Sigma@ represents a polymorphic type of the form
--   @forall a1 a2 ... an. ty@  (n may be 0).
newtype Sigma = Forall (Bind [Name Type] Type)
  deriving (Show, Generic)

instance Alpha Sigma
instance Subst Type Sigma

-- | Convert a monotype into a (trivially) quantified type.
toSigma :: Type -> Sigma
toSigma ty = Forall (bind [] ty)

-- | Convert a monotype into a polytype by quantifying over all its
--   free type variables.
closeSigma :: Type -> Sigma
closeSigma ty = Forall (bind (nub $ toListOf fv ty) ty)

--------------------------------------------------
-- Counting inhabitants
--------------------------------------------------

-- | Compute the number of inhabitants of a type.  @Nothing@ means the
--   type is countably infinite.
countType :: Type -> Maybe Integer
countType TyVoid            = Just 0
countType TyUnit            = Just 1
countType TyBool            = Just 2
countType (TyFin n)         = Just n
countType (TySum  ty1 ty2)  = (+) <$> countType ty1 <*> countType ty2
countType (TyPair ty1 ty2)
  | isEmptyTy ty1 = Just 0
  | isEmptyTy ty2 = Just 0
  | otherwise     = (*) <$> countType ty1 <*> countType ty2
countType (TyArr  ty1 ty2)
  | isEmptyTy ty1 = Just 1
  | isEmptyTy ty2 = Just 0
  | otherwise     = (^) <$> countType ty2 <*> countType ty1
countType (TyList ty)
  | isEmptyTy ty            = Just 1
  | otherwise               = Nothing

-- All other types are infinite. (TyN, TyZ, TyQ, TyF)
countType _                 = Nothing

--------------------------------------------------
-- Type predicates
--------------------------------------------------

-- | Check whether a type is a numeric type (N, Z, F, Q, or Zn).
isNumTy :: Type -> Bool
isNumTy (TyFin _) = True
<<<<<<< HEAD
isNumTy ty        = ty `elem` [TyN, TyZ, TyQP, TyQ]

-- | Decide whether a type is empty, /i.e./ uninhabited.
isEmptyTy :: Type -> Bool
isEmptyTy TyVoid           = True
isEmptyTy (TyFin 0)        = True
isEmptyTy (TyPair ty1 ty2) = isEmptyTy ty1 || isEmptyTy ty2
isEmptyTy (TySum ty1 ty2)  = isEmptyTy ty1 && isEmptyTy ty2
isEmptyTy _                = False

-- | Decide whether a type is finite.
isFinite :: Type -> Bool
isFinite ty = isJust (countType ty)

-- | Decide whether a type supports division.
isFractional :: Type -> Bool
isFractional TyQ       = True
isFractional TyQP      = True
isFractional (TyFin n) = isPrime n
isFractional _         = False
=======
isNumTy ty        = ty `elem` [TyN, TyZ, TyF, TyQ]
>>>>>>> 8dcb3932

-- | Decide whether a type supports subtraction.
isSubtractive :: Type -> Bool
isSubtractive TyZ       = True
isSubtractive TyQ       = True
isSubtractive (TyFin _) = True
isSubtractive _         = False

<<<<<<< HEAD
-- | Decide whether a type has decidable equality.
isDecidable :: Type -> Bool
isDecidable TyVoid           = True
isDecidable TyUnit           = True
isDecidable TyBool           = True
isDecidable TyN              = True
isDecidable TyZ              = True
isDecidable TyQP             = True
isDecidable TyQ              = True
isDecidable (TyFin _)        = True
isDecidable (TySum  ty1 ty2) = isDecidable ty1 && isDecidable ty2
isDecidable (TyPair ty1 ty2) = isDecidable ty1 && isDecidable ty2
isDecidable (TyList ty)      = isDecidable ty
isDecidable (TyArr  ty1 ty2) = isFinite    ty1 && isDecidable ty2

isDecidable (TyVar _)        = error "isDecidable TyVar"

-- | Check whether the given type has a decidable total order.
isOrdered :: Type -> Bool
isOrdered TyVoid           = True
isOrdered TyUnit           = True
isOrdered TyBool           = True
isOrdered TyN              = True
isOrdered TyZ              = True
isOrdered TyQP             = True
isOrdered TyQ              = True
isOrdered (TyFin _)        = True
isOrdered (TySum  ty1 ty2) = isOrdered ty1 && isOrdered ty2
isOrdered (TyPair ty1 ty2) = isOrdered ty1 && isOrdered ty2
isOrdered (TyList ty)      = isOrdered ty
isOrdered (TyArr  ty1 ty2) = isFinite ty1 && isOrdered ty1 && isOrdered ty2

isOrdered (TyVar _)        = error "isOrdered TyVar"
=======
-- | Decide whether a type is empty, /i.e./ uninhabited.
isEmptyTy :: Type -> Bool
isEmptyTy TyVoid           = True
isEmptyTy (TyFin 0)        = True
isEmptyTy (TyPair ty1 ty2) = isEmptyTy ty1 || isEmptyTy ty2
isEmptyTy (TySum ty1 ty2)  = isEmptyTy ty1 && isEmptyTy ty2
isEmptyTy _                = False
>>>>>>> 8dcb3932

--------------------------------------------------
-- Strictness
--------------------------------------------------

-- | Strictness of a function application or let-expression.
data Strictness = Strict | Lazy
  deriving (Eq, Show, Generic)

instance Alpha Strictness

-- | Numeric types are strict, others are lazy.
strictness :: Type -> Strictness
strictness ty
  | isNumTy ty = Strict
  | otherwise  = Lazy

--------------------------------------------------
-- Utilities
--------------------------------------------------

-- | Decompose T1 * (T2 * ( ... )) into a list of types.
unpair :: Type -> [Type]
unpair (TyPair ty1 ty2) = ty1 : unpair ty2
unpair ty               = [ty]

-- | Define @S@ as a substitution on types (the most common kind)
--   for convenience.
type S = S' Type

atomToTypeSubst :: S' Atom -> S' Type
atomToTypeSubst = map (coerce *** TyAtom)

uatomToTypeSubst :: S' UAtom -> S' Type
uatomToTypeSubst = atomToTypeSubst . map (coerce *** uatomToAtom)<|MERGE_RESOLUTION|>--- conflicted
+++ resolved
@@ -6,11 +6,8 @@
 {-# LANGUAGE StandaloneDeriving    #-}
 {-# LANGUAGE TemplateHaskell       #-}
 {-# LANGUAGE UndecidableInstances  #-}
-<<<<<<< HEAD
-=======
 
 {-# OPTIONS_GHC -fno-warn-orphans #-}
->>>>>>> 8dcb3932
 
 -----------------------------------------------------------------------------
 -- |
@@ -188,6 +185,8 @@
   CSum  :: Con
   -- | Lists
   CList :: Con
+  -- | Sets 
+  CSet  :: Con
   deriving (Show, Eq, Ord, Generic)
 
 instance Alpha Con
@@ -327,8 +326,14 @@
 -- | Check whether a type is a numeric type (N, Z, F, Q, or Zn).
 isNumTy :: Type -> Bool
 isNumTy (TyFin _) = True
-<<<<<<< HEAD
-isNumTy ty        = ty `elem` [TyN, TyZ, TyQP, TyQ]
+isNumTy ty        = ty `elem` [TyN, TyZ, TyF, TyQ]
+
+-- | Decide whether a type supports subtraction.
+isSubtractive :: Type -> Bool
+isSubtractive TyZ       = True
+isSubtractive TyQ       = True
+isSubtractive (TyFin _) = True
+isSubtractive _         = False
 
 -- | Decide whether a type is empty, /i.e./ uninhabited.
 isEmptyTy :: Type -> Bool
@@ -338,71 +343,6 @@
 isEmptyTy (TySum ty1 ty2)  = isEmptyTy ty1 && isEmptyTy ty2
 isEmptyTy _                = False
 
--- | Decide whether a type is finite.
-isFinite :: Type -> Bool
-isFinite ty = isJust (countType ty)
-
--- | Decide whether a type supports division.
-isFractional :: Type -> Bool
-isFractional TyQ       = True
-isFractional TyQP      = True
-isFractional (TyFin n) = isPrime n
-isFractional _         = False
-=======
-isNumTy ty        = ty `elem` [TyN, TyZ, TyF, TyQ]
->>>>>>> 8dcb3932
-
--- | Decide whether a type supports subtraction.
-isSubtractive :: Type -> Bool
-isSubtractive TyZ       = True
-isSubtractive TyQ       = True
-isSubtractive (TyFin _) = True
-isSubtractive _         = False
-
-<<<<<<< HEAD
--- | Decide whether a type has decidable equality.
-isDecidable :: Type -> Bool
-isDecidable TyVoid           = True
-isDecidable TyUnit           = True
-isDecidable TyBool           = True
-isDecidable TyN              = True
-isDecidable TyZ              = True
-isDecidable TyQP             = True
-isDecidable TyQ              = True
-isDecidable (TyFin _)        = True
-isDecidable (TySum  ty1 ty2) = isDecidable ty1 && isDecidable ty2
-isDecidable (TyPair ty1 ty2) = isDecidable ty1 && isDecidable ty2
-isDecidable (TyList ty)      = isDecidable ty
-isDecidable (TyArr  ty1 ty2) = isFinite    ty1 && isDecidable ty2
-
-isDecidable (TyVar _)        = error "isDecidable TyVar"
-
--- | Check whether the given type has a decidable total order.
-isOrdered :: Type -> Bool
-isOrdered TyVoid           = True
-isOrdered TyUnit           = True
-isOrdered TyBool           = True
-isOrdered TyN              = True
-isOrdered TyZ              = True
-isOrdered TyQP             = True
-isOrdered TyQ              = True
-isOrdered (TyFin _)        = True
-isOrdered (TySum  ty1 ty2) = isOrdered ty1 && isOrdered ty2
-isOrdered (TyPair ty1 ty2) = isOrdered ty1 && isOrdered ty2
-isOrdered (TyList ty)      = isOrdered ty
-isOrdered (TyArr  ty1 ty2) = isFinite ty1 && isOrdered ty1 && isOrdered ty2
-
-isOrdered (TyVar _)        = error "isOrdered TyVar"
-=======
--- | Decide whether a type is empty, /i.e./ uninhabited.
-isEmptyTy :: Type -> Bool
-isEmptyTy TyVoid           = True
-isEmptyTy (TyFin 0)        = True
-isEmptyTy (TyPair ty1 ty2) = isEmptyTy ty1 || isEmptyTy ty2
-isEmptyTy (TySum ty1 ty2)  = isEmptyTy ty1 && isEmptyTy ty2
-isEmptyTy _                = False
->>>>>>> 8dcb3932
-
 --------------------------------------------------
 -- Strictness
 --------------------------------------------------
