{-# LANGUAGE GADTs           #-}
{-# LANGUAGE MultiWayIf      #-}
{-# LANGUAGE RankNTypes      #-}
{-# LANGUAGE TemplateHaskell #-}
{-# LANGUAGE TupleSections   #-}
{-# LANGUAGE TypeFamilies    #-}

-----------------------------------------------------------------------------
-- |
-- Module      :  Disco.Parser
-- Copyright   :  disco team and contributors
-- Maintainer  :  byorgey@gmail.com
--
-- SPDX-License-Identifier: BSD-3-Clause
--
-- Parser to convert concrete Disco syntax into an (untyped, surface
-- language) AST.
--
-----------------------------------------------------------------------------

module Disco.Parser
       ( -- * Parser type
         Parser, runParser

         -- * Lexer

         -- ** Basic lexemes
       , sc, lexeme, symbol, reservedOp
       , natural, reserved, reservedWords, ident

         -- ** Punctuation
       , parens, braces, angles, brackets
       , semi, comma, colon, dot, pipe
       , lambda

         -- * Disco parser

         -- ** Modules
       , wholeModule, parseModule, parseTopLevel, parseDecl

         -- ** Terms
       , term, parseTerm, parseTerm', parseExpr, parseAtom
       , parseContainer, parseEllipsis, parseContainerComp, parseQual
       , parseInj, parseLet, parseTypeOp

         -- ** Case and patterns
       , parseCase, parseBranch, parseGuards, parseGuard
       , parsePattern, parseAtomicPattern

         -- ** Types
       , parseType, parseAtomicType
       , parseSigma
       )
       where

import           Unbound.Generics.LocallyNameless (Embed, Name, bind, embed,
                                                   fvAny, string2Name)

import           Text.Megaparsec                  hiding (runParser)
import qualified Text.Megaparsec                  as MP
import           Text.Megaparsec.Char
import qualified Text.Megaparsec.Char.Lexer       as L
import           Text.Megaparsec.Expr

import           Control.Applicative              (many, (<|>))
import           Control.Lens                     (makeLenses, toListOf, use,
                                                   (.=))
import           Control.Monad.State
import           Data.Char                        (isDigit)
import           Data.List                        (intercalate)
import qualified Data.Map                         as M
import           Data.Maybe                       (catMaybes)
import           Data.Ratio
import           Data.Void

import           Disco.AST.Surface
import           Disco.Syntax.Operators
import           Disco.Types

------------------------------------------------------------
-- Lexer

-- Some of the basic setup code for the parser taken from
-- https://markkarpov.com/megaparsec/parsing-simple-imperative-language.html

-- | Extra custom state for the parser.
data ParserState = ParserState
  { _indentLevel :: Maybe Pos  -- ^ When this is @Just p@, everything
                               --   should be indented more than column
                               --   @p@.
  }

makeLenses ''ParserState

initParserState :: ParserState
initParserState = ParserState Nothing

-- | A parser is just a megaparsec parser of strings.  Megaparsec can
--   keep track of indentation.  For now we have no custom errors.
type Parser = StateT ParserState (MP.Parsec Void String)

-- | Run a parser from the initial state.
runParser :: Parser a -> FilePath -> String -> Either (ParseError Char Void) a
runParser = MP.runParser . flip evalStateT initParserState

-- | @indented p@ is just like @p@, except that every token must not
--   start in the first column.
indented :: Parser a -> Parser a
indented p = do
  indentLevel .= Just pos1
  res <- p
  indentLevel .= Nothing
  return res

-- | @requireIndent p@ possibly requires @p@ to be indented, depending
--   on the current '_indentLevel'.  Used in the definition of
--   'lexeme' and 'symbol'.
requireIndent :: Parser a -> Parser a
requireIndent p = do
  l <- use indentLevel
  case l of
    Just pos -> L.indentGuard sc GT pos >> p
    _        -> p

-- | Generically consume whitespace, including comments.
sc :: Parser ()
sc = L.space space1 lineComment empty {- no block comments in disco -}
  where
    lineComment  = L.skipLineComment "--"

-- | Parse a lexeme, that is, a parser followed by consuming
--   whitespace.
lexeme :: Parser a -> Parser a
lexeme p = requireIndent $ L.lexeme sc p

-- | Parse a given string as a lexeme.
symbol :: String -> Parser String
symbol s = requireIndent $ L.symbol sc s

-- | Parse a reserved operator.
reservedOp :: String -> Parser ()
reservedOp s = (lexeme . try) (string s *> notFollowedBy (oneOf opChar))

-- | Characters that can occur in an operator symbol.
opChar :: [Char]
opChar = "!@#$%^&*~-+=|<>?/\\."

parens, braces, angles, brackets, fbrack, cbrack :: Parser a -> Parser a
parens    = between (symbol "(") (symbol ")")
braces    = between (symbol "{") (symbol "}")
angles    = between (symbol "<") (symbol ">")
brackets  = between (symbol "[") (symbol "]")
fbrack    = between (symbol "⌊") (symbol "⌋")
cbrack    = between (symbol "⌈") (symbol "⌉")

semi, comma, colon, dot, pipe :: Parser String
semi      = symbol ";"
comma     = symbol ","
colon     = symbol ":"
dot       = symbol "."
pipe      = symbol "|"

-- | A literal ellipsis of two or more dots, @..@
ellipsis :: Parser String
ellipsis  = label "ellipsis (..)" $ concat <$> ((:) <$> dot <*> some dot)

-- | The symbol that starts an anonymous function (either a backslash
--   or a Greek λ).
lambda :: Parser String
lambda = symbol "\\" <|> symbol "λ"

-- | Parse a natural number.
natural :: Parser Integer
natural = lexeme L.decimal <?> "natural number"

-- | Parse a nonnegative decimal of the form @xxx.yyyy[zzz]@, where
--   the @y@s and bracketed @z@s are optional.  For example, this
--   parser accepts all of the following:
--
--   > 2.
--   > 2.0
--   > 2.333
--   > 2.33[45]
--   > 2.[45]
--
--   The idea is that brackets surround an infinitely repeating
--   sequence of digits.
--
--   We are careful to only parse a decimal terminated by a period if
--   there is not another period immediately following.  This way
--   something like @[1..]@ parses properly as the number 1 with an
--   ellipsis.
decimal :: Parser Rational
decimal = lexeme (readDecimal <$> some digit <* char '.' <* notFollowedBy (char '.')
                              <*> many digit
                              <*> optionMaybe (brackets (some digit))
                 )
  where
    digit = satisfy isDigit
    readDecimal a b mrep = read a % 1   -- integer part

                           -- next part is just b/10^n
                         + (if null b then 0 else read b) % (10^(length b))

                           -- repeating part
                         + readRep (length b) mrep
    readRep _      Nothing    = 0
    readRep offset (Just rep) = read rep % (10^offset * (10^(length rep) - 1))
      -- If s = 0.[rep] then 10^(length rep) * s = rep.[rep], so
      -- 10^(length rep) * s - s = rep, so
      --
      --   s = rep/(10^(length rep) - 1).
      --
      -- We also have to divide by 10^(length b) to shift it over
      -- past any non-repeating prefix.

-- | Parse a reserved word.
reserved :: String -> Parser ()
reserved w = (lexeme . try) $ string w *> notFollowedBy alphaNumChar

-- | The list of all reserved words.
reservedWords :: [String]
reservedWords =
  [ "true", "false", "True", "False", "left", "right", "let", "in", "is"
  , "if", "when"
  , "otherwise", "and", "or", "not", "mod", "choose", "sqrt", "lg", "implies"
  , "size", "union", "U", "∪", "intersect", "∩"
  , "enumerate", "count", "floor", "ceiling", "divides"
  , "Void", "Unit", "Bool", "Boolean", "B", "Char", "C"
  , "Nat", "Natural", "Int", "Integer", "Frac", "Fractional", "Rational", "Fin"
  , "N", "Z", "F", "Q", "ℕ", "ℤ", "𝔽", "ℚ"
  , "forall", "type"
  , "import"
  ]

-- | Parse an identifier, i.e. any non-reserved string beginning with
--   a letter and continuing with alphanumerics, underscores, and
--   apostrophes.
identifier :: Parser Char -> Parser String
identifier begin = (lexeme . try) (p >>= check) <?> "variable name"
  where
    p       = (:) <$> begin <*> many (alphaNumChar <|> oneOf "_'")
    check x = if x `elem` reservedWords
                then fail $ "keyword " ++ show x ++ " cannot be used as an identifier"
                else return x

-- | Parse an 'identifier' and turn it into a 'Name'.
ident :: Parser (Name Term)
ident = string2Name <$> (identifier letterChar)

-- | Optionally parse, succesfully returning 'Nothing' if the parse
--   fails.
optionMaybe :: Parser a -> Parser (Maybe a)
optionMaybe p = (Just <$> p) <|> pure Nothing

------------------------------------------------------------
-- Parser

-- | Parse the entire input as a module (with leading whitespace and
--   no leftovers).
wholeModule :: Parser Module
wholeModule = between sc eof parseModule

-- | Parse an entire module (a list of declarations ended by
--   semicolons).
parseModule :: Parser Module
parseModule = do
  imports <- many parseImport
  topLevel <- many parseTopLevel
  let theMod = mkModule imports topLevel
  return theMod
  where
    groupTLs :: [DocThing] -> [TopLevel] -> ([(Decl, Maybe (Name Term, [DocThing]))])
    groupTLs _ [] = []
    groupTLs revDocs (TLDoc doc : rest)
      = groupTLs (doc : revDocs) rest
    groupTLs revDocs (TLDecl decl@(DType (TypeDecl x _)) : rest)
      = (decl, Just (x, reverse revDocs)) : groupTLs [] rest
    groupTLs _ (TLDecl defn : rest)
      = (defn, Nothing) : groupTLs [] rest

    defnGroups :: [Decl] -> [Decl]
    defnGroups []                = []
    defnGroups (d@DType{}  : ds)  = d : defnGroups ds
    defnGroups (d@DTyDef{} : ds)  = d : defnGroups ds
    defnGroups (DDefn (TermDefn x bs) : ds)  = DDefn (TermDefn x (bs ++ concatMap (\(TermDefn _ cs) -> cs) grp)) : defnGroups rest
      where
        (grp, rest) = matchDefn ds
        matchDefn :: [Decl] -> ([TermDefn], [Decl])
        matchDefn (DDefn t@(TermDefn x' _) : ds2) | x == x' = (t:ts, ds2')
          where
            (ts, ds2') = matchDefn ds2
        matchDefn ds2 = ([], ds2)

    mkModule imps tls = Module imps (defnGroups decls) (M.fromList (catMaybes docs))
      where
        (decls, docs) = unzip $ groupTLs [] tls

-- | Parse a top level item (either documentation or a declaration),
--   which must start at the left margin.
parseTopLevel :: Parser TopLevel
parseTopLevel = L.nonIndented sc $
      TLDoc  <$> parseDocThing
  <|> TLDecl <$> parseDecl

parseImport :: Parser ModName
parseImport = L.nonIndented sc $
  reserved "import" *> moduleName
  where
    moduleName = lexeme $
      intercalate "/" <$> (some alphaNumChar `sepBy` char '/') <* optional (string ".disco")

-- | Parse a documentation item: either a group of lines beginning
--   with @|||@ (text documentation), or a group beginning with @!!!@
--   (checked examples/properties).
parseDocThing :: Parser DocThing
parseDocThing
  =   DocString   <$> some parseDocString
  <|> DocProperty <$> parseProperty

-- | Parse one line of documentation beginning with @|||@.
parseDocString :: Parser String
parseDocString = label "documentation" $ L.nonIndented sc $
  string "|||"
  *> takeWhileP Nothing (`elem` " \t")
  *> takeWhileP Nothing (`notElem` "\r\n") <* sc

  -- Note we use string "|||" rather than symbol "|||" because we
  -- don't want it to consume whitespace afterwards (in particular a
  -- line with ||| by itself would cause symbol "|||" to consume the
  -- newline).

-- | Parse a top-level property/unit test, of the form
--
--   @!!! forall x1 : ty1, ..., xn : tyn. term@.
--
--   The forall is optional.
parseProperty :: Parser Property
parseProperty = label "property" $ L.nonIndented sc $ do
  _ <- symbol "!!!"
  indented $ do
    bind
      <$> (parseUniversal <|> return [])
      <*> parseTerm
  where
    parseUniversal =
         (() <$ symbol "∀" <|> reserved "forall")
      *> ((,) <$> ident <*> (colon *> parseType)) `sepBy` comma
      <* dot

-- | Parse a single top-level declaration (either a type declaration
--   or single definition clause).
parseDecl :: Parser Decl
<<<<<<< HEAD
parseDecl = try (DType <$> parseTyDecl) <|> DDefn <$> parseDefn <|> DTyDef <$> parseTyDefn
=======
parseDecl = try parseTyDecl <|> parseDefn
>>>>>>> ec354ce5

-- | Parse a top-level type declaration of the form @x : ty@.
parseTyDecl :: Parser TypeDecl
parseTyDecl = label "type declaration" $
  TypeDecl <$> ident <*> (indented $ colon *> parseSigma)

-- | Parse a definition of the form @x pat1 .. patn = t@.
parseDefn :: Parser TermDefn
parseDefn = label "definition" $
  TermDefn
  <$> ident
  <*> (indented $ (:[]) <$> (bind <$> many parseAtomicPattern <*> (symbol "=" *> parseTerm)))

-- | Parse the definition of a user-defined algebraic data type.
parseTyDefn :: Parser TypeDefn
parseTyDefn = label "type defintion" $
  TypeDefn
  <$> (reserved "type" *> (parseTyDef)) <*> ((symbol "=") *> parseType)

-- | Parse the entire input as a term (with leading whitespace and
--   no leftovers).
term :: Parser Term
term = between sc eof parseTerm

-- | Parse a term, consisting of a @parseTerm'@ optionally
--   followed by an ascription.
parseTerm :: Parser Term
parseTerm = -- trace "parseTerm" $
  (ascribe <$> parseTerm' <*> optionMaybe (label "type annotation" $ colon *> parseSigma))
  where
    ascribe t Nothing   = t
    ascribe t (Just ty) = TAscr t ty

-- | Parse a non-atomic, non-ascribed term.
parseTerm' :: Parser Term
parseTerm' = label "expression" $
      parseLambda
  <|> parseLet
  <|> parseExpr
  <|> parseAtom

-- | Parse an atomic term.
parseAtom :: Parser Term
parseAtom = label "expression" $
       TBool True  <$ (reserved "true" <|> reserved "True")
  <|> TBool False <$ (reserved "false" <|> reserved "False")
  <|> TChar <$> lexeme (between (char '\'') (char '\'') L.charLiteral)
  <|> TString <$> lexeme (char '"' >> manyTill L.charLiteral (char '"'))
  <|> TWild <$ symbol "_"
  <|> TVar <$> ident
  <|> TRat <$> try decimal
  <|> TNat <$> natural
  <|> TInj <$> parseInj <*> parseAtom
  <|> parseTypeOp
  <|> (TUn Floor . TParens) <$> fbrack parseTerm
  <|> (TUn Ceil . TParens) <$> cbrack parseTerm
  <|> parseCase
  <|> brackets (parseContainer ListContainer)
  <|> braces (parseContainer SetContainer)
  <|> tuple <$> (parens (parseTerm `sepBy` comma))

-- | Parse a container, like a literal list or set, or a
--   comprehension (not including the square brackets).
--
--
--   > list          ::= '[' listContents ']'
--   > listContents  ::= nonEmptyList | <empty>
--   > nonEmptyList  ::= t [ell] | t listRemainder
--   > ell           ::= '..' [t]
--   > listRemainder ::= '|' listComp | ',' [t (,t)*] [ell]

parseContainer :: Container -> Parser Term
parseContainer c = nonEmptyList <|> return (TContainer c [] Nothing)
  -- Careful to do this without backtracking, since backtracking can
  -- lead to bad performance in certain pathological cases (for
  -- example, a very deeply nested list).

  where
    -- Any non-empty list starts with a term, followed by some
    -- remainder (which could either be the rest of a literal list, or
    -- a list comprehension).  If there is no remainder just return a
    -- singleton list, optionally with an ellipsis.
    nonEmptyList = do
      t <- parseTerm
      (listRemainder t <|> singletonList t)

    singletonList t = TContainer c [t] <$> optionMaybe parseEllipsis

    -- The remainder of a list after the first term starts with either
    -- a pipe (for a comprehension) or a comma (for a literal list).
    listRemainder t = do
      s <- pipe <|> comma
      case s of
        "|" -> parseContainerComp c t
        "," -> do
          -- Parse the rest of the terms in a literal list after the
          -- first, then an optional ellipsis, and return everything together.
          ts <- parseTerm `sepBy` comma
          e  <- optionMaybe parseEllipsis
          return $ TContainer c (t:ts) e
        _   -> error "Impossible, got a symbol other than '|' or ',' in listRemainder"

-- | Parse an ellipsis at the end of a literal list, of the form
--   @.. [t]@.  Any number > 1 of dots may be used, just for fun.
parseEllipsis :: Parser (Ellipsis Term)
parseEllipsis = do
  _ <- ellipsis
  maybe Forever Until <$> optionMaybe parseTerm

-- | Parse the part of a list comprehension after the | (without
--   square brackets), i.e. a list of qualifiers.
--
--   @q [,q]*@
parseContainerComp :: Container -> Term -> Parser Term
parseContainerComp c t = do
  qs <- toTelescope <$> (parseQual `sepBy` comma)
  return (TContainerComp c $ bind qs t)

-- | Parse a qualifier in a comprehension: either a binder @x in t@ or
--   a guard @t@.
parseQual :: Parser Qual
parseQual = try parseSelection <|> parseQualGuard
  where
    parseSelection = label "membership expression (x in ...)" $
      QBind <$> ident <*> (selector *> (embed <$> parseTerm))
    selector = reservedOp "<-" <|> reserved "in"

    parseQualGuard = label "boolean expression" $
      QGuard <$> embed <$> parseTerm

-- | Turn a parenthesized list of zero or more terms into the
--   appropriate syntax node: zero terms @()@ is a TUnit; one term
--   @(t)@ is just the term itself (but we record the fact that it was
--   parenthesized, in order to correctly turn juxtaposition into
--   multiplication); two or more terms @(t1,t2,...)@ are a tuple.
tuple :: [Term] -> Term
tuple []  = TUnit
tuple [x] = TParens x
tuple t   = TTup t

-- | Parse an injection, i.e. either @left@ or @right@.
parseInj :: Parser Side
parseInj =
  L <$ reserved "left" <|> R <$ reserved "right"

-- | Parse an anonymous function.
parseLambda :: Parser Term
parseLambda =
  TAbs <$> (bind <$> (lambda *> some parseLambdaArg) <*> (dot *> parseTerm'))

-- | Parse an argument to a lambda, either a variable or a binding of
--   the form @(x:ty)@.
parseLambdaArg :: Parser (Name Term, Embed (Maybe Type))
parseLambdaArg =
      parens ((,) <$> ident <*> (symbol ":" *> ((embed . Just) <$> parseType)))
  <|> (, embed Nothing) <$> ident

-- | Parse a let expression (@let x1 = t1, x2 = t2, ... in t@).
parseLet :: Parser Term
parseLet =
  TLet <$>
    (reserved "let" *>
      (bind
        <$> (toTelescope <$> (parseBinding `sepBy` comma))
        <*> (reserved "in" *> parseTerm)))

-- | Parse a single binding (@x [ : ty ] = t@).
parseBinding :: Parser Binding
parseBinding = do
  x   <- ident
  mty <- optionMaybe (colon *> parseSigma)
  t   <- symbol "=" *> (embed <$> parseTerm)
  return $ Binding (embed <$> mty) x t

-- | Parse a case expression.
parseCase :: Parser Term
parseCase = between (symbol "{?") (symbol "?}") $
  TCase <$> parseBranch `sepBy` comma

-- | Parse one branch of a case expression.
parseBranch :: Parser Branch
parseBranch = flip bind <$> parseTerm <*> parseGuards

-- | Parse the list of guards in a branch.  @otherwise@ can be used
--   interchangeably with an empty list of guards.
parseGuards :: Parser (Telescope Guard)
parseGuards = (TelEmpty <$ reserved "otherwise") <|> (toTelescope <$> many parseGuard)

-- | Parse a single guard (either @if@ or @when@)
parseGuard :: Parser Guard
parseGuard = parseGBool <|> parseGPat <|> parseGLet
  where
    parseGBool = GBool <$> (embed <$> (reserved "if" *> parseTerm))
    parseGPat  = GPat <$> (embed <$> (reserved "when" *> parseTerm))
                      <*> (reserved "is" *> parsePattern)
    parseGLet  = GLet <$> (reserved "let" *> parseBinding)

-- | Parse an atomic pattern, by parsing a term and then attempting to
--   convert it to a pattern.
parseAtomicPattern :: Parser Pattern
parseAtomicPattern = label "pattern" $ do
  t <- parseAtom
  case termToPattern t of
    Nothing -> fail $ "Invalid pattern: " ++ show t
    Just p  -> return p

-- | Parse a pattern, by parsing a term and then attempting to convert
--   it to a pattern.
parsePattern :: Parser Pattern
parsePattern = label "pattern" $ do
  t <- parseTerm
  case termToPattern t of
    Nothing -> fail $ "Invalid pattern: " ++ show t
    Just p  -> return p

-- | Attempt converting a term to a pattern.
termToPattern :: Term -> Maybe Pattern
termToPattern TWild       = Just $ PWild
termToPattern (TVar x)    = Just $ PVar x
termToPattern (TParens t) = termToPattern t
termToPattern TUnit       = Just $ PUnit
termToPattern (TBool b)   = Just $ PBool b
termToPattern (TNat n)    = Just $ PNat n
termToPattern (TChar c)   = Just $ PChar c
termToPattern (TString s) = Just $ PString s
termToPattern (TTup ts)   = PTup <$> mapM termToPattern ts
termToPattern (TInj s t)  = PInj s <$> termToPattern t

termToPattern (TBin Cons t1 t2)
  = PCons <$> termToPattern t1 <*> termToPattern t2

termToPattern (TBin Add t1 t2)
  = case (termToPattern t1, termToPattern t2) of
      (Just p, _)
        |  length (toListOf fvAny p) == 1
        && length (toListOf fvAny t2) == 0
        -> Just $ PAdd L p t2
      (_, Just p)
        |  length (toListOf fvAny p) == 1
        && length (toListOf fvAny t1) == 0
        -> Just $ PAdd R p t1
      _ -> Nothing
      -- If t1 is a pattern binding one variable, and t2 has no fvs,
      -- this can be a PAdd L.  Also vice versa for PAdd R.

termToPattern (TBin Mul t1 t2)
  = case (termToPattern t1, termToPattern t2) of
      (Just p, _)
        |  length (toListOf fvAny p) == 1
        && length (toListOf fvAny t2) == 0
        -> Just $ PMul L p t2
      (_, Just p)
        |  length (toListOf fvAny p) == 1
        && length (toListOf fvAny t1) == 0
        -> Just $ PMul R p t1
      _ -> Nothing
      -- If t1 is a pattern binding one variable, and t2 has no fvs,
      -- this can be a PMul L.  Also vice versa for PMul R.

termToPattern (TBin Sub t1 t2)
  = case termToPattern t1 of
      Just p
        |  length (toListOf fvAny p) == 1
        && length (toListOf fvAny t2) == 0
        -> Just $ PSub p t2
      _ -> Nothing
      -- If t1 is a pattern binding one variable, and t2 has no fvs,
      -- this can be a PSub.

      -- For now we don't handle the case of t - p, since it seems
      -- less useful (and desugaring it would require extra code since
      -- subtraction is not commutative).

termToPattern (TBin Div t1 t2)
  = PFrac <$> termToPattern t1 <*> termToPattern t2

termToPattern (TUn Neg t) = PNeg <$> termToPattern t

termToPattern (TContainer ListContainer ts Nothing)
  = PList <$> mapM termToPattern ts

termToPattern _           = Nothing

-- | Parse an expression built out of unary and binary operators.
parseExpr :: Parser Term
parseExpr = (fixJuxtMul . fixChains) <$> (makeExprParser parseAtom table <?> "expression")
  where
    table
        -- Special case for function application, with highest
        -- precedence.  Note that we parse all juxtaposition as
        -- function application first; we later go through and turn
        -- some into multiplication (fixing up the precedence
        -- appropriately) based on a syntactic analysis.
      = [ InfixL (TApp <$ reservedOp "") ]

        -- get all other operators from the opTable
      : (map . concatMap) mkOpParser opTable

    mkOpParser :: OpInfo -> [Operator Parser Term]
    mkOpParser (OpInfo op syns _) = map (withOpFixity op) syns

    withOpFixity (UOpF fx op) syn = (ufxParser fx) (reservedOp syn >> return (TUn op))
    withOpFixity (BOpF fx op) syn = (bfxParser fx) (reservedOp syn >> return (TBin op))

    ufxParser Pre  = Prefix
    ufxParser Post = Postfix

    bfxParser InL = InfixL
    bfxParser InR = InfixR
    bfxParser In  = InfixN

    isChainable op = op `elem` [Eq, Neq, Lt, Gt, Leq, Geq, Divides]

    -- Comparison chains like 3 < x < 5 first get parsed as 3 < (x <
    -- 5), which does not make sense.  This function looks for such
    -- nested comparison operators and turns them into a TChain.
    fixChains (TUn op t) = TUn op (fixChains t)
    fixChains (TBin op t1 (TBin op' t21 t22))
      | isChainable op && isChainable op' = TChain t1 (TLink op t21 : getLinks op' t22)
    fixChains (TBin op t1 t2) = TBin op (fixChains t1) (fixChains t2)
    fixChains (TApp t1 t2) = TApp (fixChains t1) (fixChains t2)

    -- Only recurse as long as we see TUn, TBin, or TApp which could
    -- have been generated by the expression parser.  If we see
    -- anything else we can stop.
    fixChains e = e

    getLinks op (TBin op' t1 t2)
      | isChainable op' = TLink op t1 : getLinks op' t2
    getLinks op e = [TLink op (fixChains e)]

    -- Find juxtapositions (parsed as function application) which
    -- syntactically have either a literal Nat or a parenthesized
    -- expression containing an operator as the LHS, and turn them
    -- into multiplications.  Then fix up the parse tree by rotating
    -- newly created multiplications up until their precedence is
    -- higher than the thing above them.

    fixJuxtMul :: Term -> Term

    -- Just recurse through TUn or TBin and fix precedence on the way back up.
    fixJuxtMul (TUn op t)      = fixPrec $ TUn op (fixJuxtMul t)
    fixJuxtMul (TBin op t1 t2) = fixPrec $ TBin op (fixJuxtMul t1) (fixJuxtMul t2)

    -- Possibly turn a TApp into a multiplication, if the LHS looks
    -- like a multiplicative term.  However, we must be sure to
    -- *first* recursively fix the subterms (particularly the
    -- left-hand one) *before* doing this analysis.  See
    -- https://github.com/disco-lang/disco/issues/71 .
    fixJuxtMul (TApp t1 t2)
      | isMultiplicativeTerm t1' = fixPrec $ TBin Mul t1' t2'
      | otherwise                = fixPrec $ TApp     t1' t2'
      where
        t1' = fixJuxtMul t1
        t2' = fixJuxtMul t2

    -- Otherwise we can stop recursing, since anything other than TUn,
    -- TBin, or TApp could not have been produced by the expression
    -- parser.
    fixJuxtMul t = t

    -- A multiplicative term is one that looks like either a natural
    -- number literal, or a unary or binary operation (optionally
    -- parenthesized).  For example, 3, (-2), and (x + 5) are all
    -- multiplicative terms, so 3x, (-2)x, and (x + 5)x all get parsed
    -- as multiplication.  On the other hand, (x y) is always parsed
    -- as function application, even if x and y both turn out to have
    -- numeric types; a variable like x does not count as a
    -- multiplicative term.  Likewise, (x y) z is parsed as function
    -- application, since (x y) is not a multiplicative term: it is
    -- parenthezised, but contains a TApp rather than a TBin or TUn.
    isMultiplicativeTerm :: Term -> Bool
    isMultiplicativeTerm (TNat _)    = True
    isMultiplicativeTerm (TUn {})    = True
    isMultiplicativeTerm (TBin {})   = True
    isMultiplicativeTerm (TParens t) = isMultiplicativeTerm t
    isMultiplicativeTerm _           = False

    -- Fix precedence by bubbling up any new TBin terms whose
    -- precedence is less than that of the operator above them.  We
    -- don't worry at all about fixing associativity, just precedence.

    fixPrec :: Term -> Term

    -- e.g.  2y! --> (2@y)! --> fixup --> 2 * (y!)
    fixPrec (TUn uop (TBin bop t1 t2))
      | bPrec bop < uPrec uop = case uopMap M.! uop of
          OpInfo (UOpF Pre  _) _ _ -> TBin bop (TUn uop t1) t2
          OpInfo (UOpF Post _) _ _ -> TBin bop t1 (TUn uop t2)
          _ -> error "Impossible! In fixPrec, uopMap contained OpInfo (BOpF ...)"

    fixPrec (TBin bop1 (TBin bop2 t1 t2) t3)
      | bPrec bop2 < bPrec bop1 = TBin bop2 t1 (fixPrec $ TBin bop1 t2 t3)

    -- e.g. x^2y --> x^(2@y) --> x^(2*y) --> (x^2) * y
    fixPrec (TBin bop1 t1 (TBin bop2 t2 t3))
      | bPrec bop2 < bPrec bop1 = TBin bop2 (fixPrec $ TBin bop1 t1 t2) t3

    fixPrec (TApp (TBin bop t1 t2) t3)
      | bPrec bop < funPrec = TBin bop t1 (fixPrec $ TApp t2 t3)

    fixPrec (TApp t1 (TBin bop t2 t3))
      | bPrec bop < funPrec = TBin bop (fixPrec $ TApp t1 t2) t3

    fixPrec t = t

-- | Parse an atomic type.
parseAtomicType :: Parser Type
parseAtomicType = label "type" $
      TyVoid <$ reserved "Void"
  <|> TyUnit <$ reserved "Unit"
  <|> TyBool <$ (reserved "Boolean" <|> reserved "Bool" <|> reserved "B")
  <|> TyC    <$ (reserved "Char" <|> reserved "C")
  <|> try parseTyFin
  <|> TyN    <$ (reserved "Natural" <|> reserved "Nat" <|> reserved "N" <|> reserved "ℕ")
  <|> TyZ    <$ (reserved "Integer" <|> reserved "Int" <|> reserved "Z" <|> reserved "ℤ")
  <|> TyF    <$ (reserved "Fractional" <|> reserved "Frac" <|> reserved "F" <|> reserved "𝔽")
  <|> TyQ    <$ (reserved "Rational" <|> reserved "Q" <|> reserved "ℚ")
    -- This explicitly allows "List List N" to parse as List (List N).
    -- Since we don't have arbitrary application of higher-kinded type
    -- expressions, only application of an explicit set of
    -- right-associative single-argument type formers (e.g. List, and
    -- eventually things like Set), this can't cause any ambiguity.
  <|> TyList <$> (reserved "List" *> parseAtomicType)
  <|> TySet <$> (reserved "Set" *> parseAtomicType)
  <|> TyDef <$> parseTyDef
  <|> TyVar <$> parseTyVar
  <|> parens parseType

parseTyFin :: Parser Type
parseTyFin = TyFin  <$> (reserved "Fin" *> natural)
         <|> TyFin  <$> (lexeme (string "Z" <|> string "ℤ") *> natural)

parseTyDef :: Parser String
parseTyDef =  identifier upperChar

parseTyVar :: Parser (Name Type)
parseTyVar = string2Name <$> (identifier lowerChar)

parseSigma :: Parser Sigma
parseSigma = closeSigma <$> parseType

-- | Parse a type expression built out of binary operators.
parseType :: Parser Type
parseType = makeExprParser parseAtomicType table
  where
    table = [ [ infixR "*" TyPair
              , infixR "×" TyPair ]
            , [ infixR "+" TySum
              , infixR "⊎" TySum
              ]
            , [ infixR "->" TyArr
              , infixR "→"  TyArr
              ]
            ]

    infixR name fun = InfixR (reservedOp name >> return fun)

parseTyOp :: Parser TyOp
parseTyOp =
        Enumerate <$ reserved "enumerate"
    <|> Count     <$ reserved "count"

parseTypeOp :: Parser Term
parseTypeOp = TTyOp <$> parseTyOp <*> parseAtomicType<|MERGE_RESOLUTION|>--- conflicted
+++ resolved
@@ -351,11 +351,7 @@
 -- | Parse a single top-level declaration (either a type declaration
 --   or single definition clause).
 parseDecl :: Parser Decl
-<<<<<<< HEAD
 parseDecl = try (DType <$> parseTyDecl) <|> DDefn <$> parseDefn <|> DTyDef <$> parseTyDefn
-=======
-parseDecl = try parseTyDecl <|> parseDefn
->>>>>>> ec354ce5
 
 -- | Parse a top-level type declaration of the form @x : ty@.
 parseTyDecl :: Parser TypeDecl
