{-# LANGUAGE DeriveGeneric         #-}
{-# LANGUAGE MultiParamTypeClasses #-}
{-# LANGUAGE TemplateHaskell       #-}

{-# OPTIONS_GHC -fno-warn-orphans #-}

-----------------------------------------------------------------------------
-- |
-- Module      :  Disco.Typecheck.Monad
-- Copyright   :  (c) 2016 disco team (see LICENSE)
-- License     :  BSD-style (see LICENSE)
-- Maintainer  :  byorgey@gmail.com
--
-- Definition of the TCM monad used during typechecking and related
-- utilities.
--
-----------------------------------------------------------------------------

module Disco.Typecheck.Monad where

import           GHC.Generics                     (Generic)

import           Unbound.Generics.LocallyNameless

import           Control.Lens                     (makeLenses, use, (%=), (%~))
import           Control.Monad.Except
import           Control.Monad.RWS
import           Data.Bifunctor                   (second)
import           Data.Coerce
import qualified Data.List                        as L
import qualified Data.Map                         as M
import           Prelude                          hiding (lookup)

import           Disco.AST.Surface
import           Disco.AST.Typed
import           Disco.Context
import           Disco.Typecheck.Constraints
import           Disco.Typecheck.Solve
import           Disco.Types

------------------------------------------------------------
-- Definitions and contexts
------------------------------------------------------------

-- | A definition is a group of clauses, each having a list of
--   patterns that bind names in a term, without the name of the
--   function being defined.  For example, given the concrete syntax
--   @f n (x,y) = n*x + y@, the corresponding 'Defn' would be
--   something like @[n, (x,y)] (n*x + y)@.
data Defn  = Defn (Name ATerm) [Type] Type [Clause]
  deriving (Show, Generic)

-- | A clause in a definition consists of a list of patterns (the LHS
--   of the =) and a term (the RHS).
type Clause = Bind [APattern] ATerm

instance Subst Type Defn

-- | A map from type names to their corresponding definitions.
type TyDefCtx = M.Map String Type

-- | A typing context is a mapping from term names to types.
type TyCtx = Ctx Term Sigma

-- | Type checking a module yields a value of type ModuleInfo which contains
--   mapping from terms to their relavent documenation, a mapping from terms to
--   properties, and a mapping from terms to their types.
data ModuleInfo = ModuleInfo
<<<<<<< HEAD
  { _modDocs :: Ctx Term Docs
  , _modProps :: Ctx ATerm [AProperty]
  , _modTys :: TyCtx
  , _modTydefs :: TyDefCtx
  , _modTermdefs :: Ctx ATerm Defn
=======
  { _docs     :: Ctx Term Docs
  , _props    :: Ctx ATerm [AProperty]
  , _tys      :: TyCtx
  , _tydefs   :: TyDefCtx
  , _termdefs :: Ctx ATerm Defn
>>>>>>> ae8f9976
  }

makeLenses ''ModuleInfo

emptyModuleInfo :: ModuleInfo
emptyModuleInfo = ModuleInfo emptyCtx emptyCtx emptyCtx M.empty emptyCtx

<<<<<<< HEAD
=======
-- | To combine two values of type ModuleInfo, we first make sure that there
--   are no term is defined in both modules. If the modules are free of duplicate
--   terms, then join their individual contexts together.
-- instance Monoid ModuleInfo where
--   mempty = ModuleInfo emptyCtx emptyCtx emptyCtx
--   mappend (ModuleInfo d1 p1 t1) (ModuleInfo d2 p2 t2) =
--    case hasDupTerm t1 t2 of
--       Nothing -> ModuleInfo (joinCtx d1 d2) (joinCtx p1 p2) (joinCtx t1 t2)
--       -- XXX: Needs to throw a TCError instead
--       Just t -> error $ "Duplicate term definition:" ++ show t

--     where hasDupTerm :: TyCtx -> TyCtx -> Maybe (Name Term)
--           hasDupTerm trm1 trm2 = case L.intersect (M.keys trm1) (M.keys trm2) of
--                               [] -> Nothing
--                               (x:_) -> Just x

-- instance S.Semigroup ModuleInfo where
--   m1 <> m2 = mappend m1 m2

>>>>>>> ae8f9976
------------------------------------------------------------
-- Errors
------------------------------------------------------------

-- | Potential typechecking errors.
data TCError
  = Unbound (Name Term)    -- ^ Encountered an unbound variable
  | NotCon Con Term Type   -- ^ The term should have an outermost constructor matching
                           --   matching Con, but it has type 'Type' instead
  | EmptyCase              -- ^ Case analyses cannot be empty.
  | PatternType Pattern Type  -- ^ The given pattern should have the type, but it doesn't.
  | DuplicateDecls (Name Term)  -- ^ Duplicate declarations.
  | DuplicateDefns (Name Term)  -- ^ Duplicate definitions.
  | DuplicateTyDefns String -- ^ Duplicate type definitions.
  | CyclicTyDef String     -- ^ Cyclic type definition.
  | NumPatterns            -- ^ # of patterns does not match type in definition
  | Unsolvable SolveError
  | NotTyDef String             -- ^ The type is an algebraic data type that was never defined.
  | NoError                -- ^ Not an error.  The identity of the
                           --   @Monoid TCError@ instance.
  deriving Show

-- | 'TCError' is a monoid where we simply discard the first error.
instance Monoid TCError where
  mempty = NoError
  mappend _ r = r

------------------------------------------------------------
-- TCM monad definition
------------------------------------------------------------

-- | Type checking monad. Maintains a locally-scoped context of
--   variables and their types and a read-write map of type
--   definitions; collects constraints; can throw @TCError@s; and
--   can generate fresh names.
type TCM = RWST TyCtx Constraint TyDefCtx (ExceptT TCError FreshM)

-- This is an orphan instance, but we can't very well add it to either
-- 'containers' or 'unbound-generic'.
instance (Monoid w, Fresh m) => Fresh (RWST r w s m) where
  fresh = lift . fresh

------------------------------------------------------------
-- Running
------------------------------------------------------------

-- | Run a 'TCM' computation starting in the empty context.
runTCM :: TCM a -> Either TCError (a, Constraint)
runTCM = runFreshM . runExceptT . (\m -> fmap (\(a,_,c) -> (a,c)) (runRWST m emptyCtx M.empty))

-- | Run a 'TCM' computation starting in the empty context, returning
--   only the result of the computation.
evalTCM :: TCM a -> Either TCError a
evalTCM = fmap (\(a,_) -> a) . runTCM

------------------------------------------------------------
-- Constraints
------------------------------------------------------------

-- | Add a constraint.
constraint :: Constraint -> TCM ()
constraint = tell

-- | Add a list of constraints.
constraints :: [Constraint] -> TCM ()
constraints = constraint . cAnd

-- | Close over the current constraint with a forall.
forAll :: [Name Type] -> TCM a -> TCM a
forAll nms = censor (CAll . bind nms)

-- | Run a 'TCM' computation, returning the generated 'Constraint'
--   along with the output, and reset the 'Constraint' of the resulting
--   computation to 'mempty'.
withConstraint :: TCM a -> TCM (a, Constraint)
withConstraint = censor (const mempty) . listen

-- | Run a 'TCM' computation and solve its generated constraint,
--   returning the resulting substitution (or failing with an error).
--   The resulting TCM computation generates the empty constraint.
solve :: TCM a -> TCM (a, S)
solve m = do
  (a, c) <- withConstraint m
  tds <- get
  case runSolveM . solveConstraint tds $ c of
    Left err -> throwError (Unsolvable err)
    Right s  -> return (a, s)

------------------------------------------------------------
-- Contexts
------------------------------------------------------------

-- | Look up the type of a variable in the context.  Throw an "unbound
--   variable" error if it is not found.
lookupTy :: Name Term -> TCM Sigma
lookupTy x = lookup x >>= maybe (throwError (Unbound x)) return

-- | Look up the definition of a named type.  Throw a 'NotTyDef' error
--   if it is not found.
lookupTyDefn :: String -> TCM Type
lookupTyDefn x = do
  d <- get
  case M.lookup x d of
    Nothing -> throwError (NotTyDef x)
    Just ty -> return ty

withTyDefns :: TyDefCtx -> TCM a -> TCM a
withTyDefns tyDefnCtx m = do
  oldTyDefs <- get
  modify (M.union tyDefnCtx)
  a <- m
  put oldTyDefs
  return a

------------------------------------------------------------
-- Fresh name generation
------------------------------------------------------------

-- | Generate a type variable with a fresh name.
freshTy :: TCM Type
freshTy = TyVar <$> fresh (string2Name "a")

<|MERGE_RESOLUTION|>--- conflicted
+++ resolved
@@ -66,19 +66,11 @@
 --   mapping from terms to their relavent documenation, a mapping from terms to
 --   properties, and a mapping from terms to their types.
 data ModuleInfo = ModuleInfo
-<<<<<<< HEAD
-  { _modDocs :: Ctx Term Docs
-  , _modProps :: Ctx ATerm [AProperty]
-  , _modTys :: TyCtx
-  , _modTydefs :: TyDefCtx
+  { _modDocs     :: Ctx Term Docs
+  , _modProps    :: Ctx ATerm [AProperty]
+  , _modTys      :: TyCtx
+  , _modTydefs   :: TyDefCtx
   , _modTermdefs :: Ctx ATerm Defn
-=======
-  { _docs     :: Ctx Term Docs
-  , _props    :: Ctx ATerm [AProperty]
-  , _tys      :: TyCtx
-  , _tydefs   :: TyDefCtx
-  , _termdefs :: Ctx ATerm Defn
->>>>>>> ae8f9976
   }
 
 makeLenses ''ModuleInfo
@@ -86,28 +78,6 @@
 emptyModuleInfo :: ModuleInfo
 emptyModuleInfo = ModuleInfo emptyCtx emptyCtx emptyCtx M.empty emptyCtx
 
-<<<<<<< HEAD
-=======
--- | To combine two values of type ModuleInfo, we first make sure that there
---   are no term is defined in both modules. If the modules are free of duplicate
---   terms, then join their individual contexts together.
--- instance Monoid ModuleInfo where
---   mempty = ModuleInfo emptyCtx emptyCtx emptyCtx
---   mappend (ModuleInfo d1 p1 t1) (ModuleInfo d2 p2 t2) =
---    case hasDupTerm t1 t2 of
---       Nothing -> ModuleInfo (joinCtx d1 d2) (joinCtx p1 p2) (joinCtx t1 t2)
---       -- XXX: Needs to throw a TCError instead
---       Just t -> error $ "Duplicate term definition:" ++ show t
-
---     where hasDupTerm :: TyCtx -> TyCtx -> Maybe (Name Term)
---           hasDupTerm trm1 trm2 = case L.intersect (M.keys trm1) (M.keys trm2) of
---                               [] -> Nothing
---                               (x:_) -> Just x
-
--- instance S.Semigroup ModuleInfo where
---   m1 <> m2 = mappend m1 m2
-
->>>>>>> ae8f9976
 ------------------------------------------------------------
 -- Errors
 ------------------------------------------------------------
