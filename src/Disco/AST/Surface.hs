{-# LANGUAGE FlexibleContexts      #-}
{-# LANGUAGE FlexibleInstances     #-}
{-# LANGUAGE GADTs                 #-}
{-# LANGUAGE MultiParamTypeClasses #-}
{-# LANGUAGE TemplateHaskell       #-}
{-# LANGUAGE UndecidableInstances  #-}

{-# OPTIONS_GHC -fno-warn-orphans  #-}  -- for Alpha Rational

-----------------------------------------------------------------------------
-- |
-- Module      :  Disco.AST.Surface
-- Copyright   :  (c) 2016 disco team (see LICENSE)
-- License     :  BSD-style (see LICENSE)
-- Maintainer  :  byorgey@gmail.com
--
-- Abstract syntax trees representing the surface syntax of the Disco
-- language.
--
-----------------------------------------------------------------------------

module Disco.AST.Surface
       ( -- * Modules
         Module(..), TopLevel(..)
         -- ** Documentation
       , Docs, DocMap, DocThing(..), Property
         -- ** Declarations
       , Decl(..), declName, isDefn

         -- * Operators
       , UOp(..), BOp(..), UFixity(..), BFixity(..), OpFixity(..)
       , OpInfo(..), opTable, uopMap, bopMap

         -- * Terms
<<<<<<< HEAD
       , Side(..), UOp(..), BOp(..), Link(..)
       , Qual(..), Quals(..)
       , TyOp(..), Term(..)
=======
       , Side(..), Link(..), TyOp(..), Term(..)
>>>>>>> e80ca946

         -- * Case expressions and patterns
       , Branch, Guards(..), Guard(..), Pattern(..)
       )
       where

import qualified Data.Map                as M

import           Unbound.LocallyNameless hiding (Fixity)

import           Disco.Types

-- | A module is a list of declarations together with a collection of
--   documentation for top-level names.
data Module = Module [Decl] DocMap
  deriving Show

-- | A @TopLevel@ is either documentation (a 'DocThing') or a
--   declaration ('Decl').
data TopLevel = TLDoc DocThing | TLDecl Decl
  deriving Show

-- | Convenient synonym for a list of 'DocThing's.
type Docs = [DocThing]

-- | A 'DocMap' is a mapping from names to documentation.
type DocMap = M.Map (Name Term) Docs

-- | An item of documentation.
data DocThing
  = DocString     [String]      -- ^ A documentation string, i.e. a block of @||| text@ items
  | DocProperties [Property]    -- ^ A group of examples/properties of the form @!!! property@
  deriving Show

-- | A property is a universally quantified term of the form
--   @forall (v1 : T1) (v2 : T2). term@.
type Property = Bind [(Name Term, Type)] Term

-- | A declaration is either a type declaration or a definition.
data Decl where

  -- | A type declaration, @name : type@.
  DType :: Name Term -> Type -> Decl

  -- | A group of definition clauses of the form @name pat1 .. patn = term@. The
  --   patterns bind variables in the term. For example, @f n (x,y) =
  --   n*x + y@.
  DDefn :: Name Term -> [Bind [Pattern] Term] -> Decl
  deriving Show

-- | Get the name that a declaration is about.
declName :: Decl -> Name Term
declName (DType x _) = x
declName (DDefn x _) = x

-- | Check whether a declaration is a definition.
isDefn :: Decl -> Bool
isDefn DDefn{} = True
isDefn _       = False

-- | Injections into a sum type (@inl@ or @inr@) have a "side" (@L@ or @R@).
data Side = L | R
  deriving (Show, Eq, Enum)

-- | Unary operators.
data UOp = Neg   -- ^ Arithmetic negation (@-@)
         | Not   -- ^ Logical negation (@not@)
         | Fact  -- ^ Factorial (@!@)
         | Sqrt  -- ^ Integer square root (@sqrt@)
         | Lg    -- ^ Floor of base-2 logarithm (@lg@)
         | Floor -- ^ Floor of fractional type (@floor@)
         | Ceil  -- ^ Ceiling of fractional type (@ceiling@)
  deriving (Show, Eq, Ord)

-- | Binary operators.
data BOp = Add     -- ^ Addition (@+@)
         | Sub     -- ^ Subtraction (@-@)
         | Mul     -- ^ Multiplication (@*@)
         | Div     -- ^ Division (@/@)
         | Exp     -- ^ Exponentiation (@^@)
         | IDiv    -- ^ Integer division (@//@)
         | Eq      -- ^ Equality test (@==@)
         | Neq     -- ^ Not-equal (@/=@)
         | Lt      -- ^ Less than (@<@)
         | Gt      -- ^ Greater than (@>@)
         | Leq     -- ^ Less than or equal (@<=@)
         | Geq     -- ^ Greater than or equal (@>=@)
         | And     -- ^ Logical and (@&&@ / @and@)
         | Or      -- ^ Logical or (@||@ / @or@)
         | Mod     -- ^ Modulo (@mod@)
         | Divides -- ^ Divisibility test (@|@)
         | RelPm   -- ^ Relative primality test (@#@)
         | Choose  -- ^ Binomial and multinomial coefficients (@choose@)
         | Cons    -- ^ List cons (@::@)
  deriving (Show, Eq, Ord)

-- | Fixities of unary operators (either pre- or postfix).
data UFixity
  = Pre     -- ^ Unary prefix.
  | Post    -- ^ Unary postfix.
  deriving (Eq, Ord, Enum, Bounded, Show)

-- | Fixity of infix binary operators (either left, right, or non-associative).
data BFixity
  = InL   -- ^ Left-associative infix.
  | InR   -- ^ Right-associative infix.
  | In    -- ^ Infix.
  deriving (Eq, Ord, Enum, Bounded, Show)

-- | Operators together with their fixity.
data OpFixity =
    UOpF UFixity UOp
  | BOpF BFixity BOp
  deriving (Eq, Show)

-- | An @OpInfo@ record contains information about an operator, such
--   as the operator itself, its fixity, a list of concrete syntax
--   representations of the operator, and a numeric precedence level.
data OpInfo =
  OpInfo
  { opFixity :: OpFixity
  , opSyns   :: [String]
  , opPrec   :: Int
  }
  deriving Show

-- | The @opTable@ lists all the operators in the language, in order
--   of precedence (highest precedence first).  Operators in the same
--   list have the same precedence.  This table is used by both the
--   parser and the pretty-printer.
opTable :: [[OpInfo]]
opTable =
  assignPrecLevels $
  [ [ uopInfo Pre  Not     ["not", "¬"]
    ]
  , [ uopInfo Pre  Neg     ["-"]
    ]
  , [ uopInfo Post Fact    ["!"]
    ]
  , [ bopInfo InR  Exp     ["^"]
    ]
  , [ uopInfo Pre  Sqrt    ["sqrt"]
    ]
  , [ uopInfo Pre  Lg      ["lg"]
    ]
  , [ uopInfo Pre  Floor   ["floor"]
    , uopInfo Pre  Ceil    ["ceiling"]
    ]
  , [ bopInfo In   Choose   ["choose"]
    ]
  , [ bopInfo InL  Mul     ["*"]
    , bopInfo InL  Div     ["/"]
    , bopInfo InL  Mod     ["%"]
    , bopInfo InL  Mod     ["mod"]
    , bopInfo InL  IDiv    ["//"]
    ]
  , [ bopInfo InL  Add     ["+"]
    , bopInfo InL  Sub     ["-"]
    ]
  , [ bopInfo InR  Cons    ["::"]
    ]
  , [ bopInfo InR  Eq      ["="]
    , bopInfo InR  Neq     ["/="]
    , bopInfo InR  Lt      ["<"]
    , bopInfo InR  Gt      [">"]
    , bopInfo InR  Leq     ["<="]
    , bopInfo InR  Geq     [">="]
    , bopInfo InR  Divides ["divides"]
    , bopInfo InR  RelPm   ["#"]
    ]
  , [ bopInfo InR  And     ["and", "∧", "&&"]
    ]
  , [ bopInfo InR  Or      ["or", "∨", "||"]
    ]
  ]
  where
    uopInfo fx op syns = OpInfo (UOpF fx op) syns (-1)
    bopInfo fx op syns = OpInfo (BOpF fx op) syns (-1)

    assignPrecLevels table = zipWith assignPrecs (reverse [1 .. length table]) table
    assignPrecs p ops      = map (assignPrec p) ops
    assignPrec  p op       = op { opPrec = p }

-- | A map from all unary operators to their associated 'OpInfo' records.
uopMap :: M.Map UOp OpInfo
uopMap = M.fromList $
  [ (op, info) | opLevel <- opTable, info@(OpInfo (UOpF _ op) _ _) <- opLevel ]

-- | A map from all binary operators to their associatied 'OpInfo' records.
bopMap :: M.Map BOp OpInfo
bopMap = M.fromList $
  [ (op, info) | opLevel <- opTable, info@(OpInfo (BOpF _ op) _ _) <- opLevel ]

-- | Type Operators
data TyOp = Enumerate -- List all values of a type
          | Count     -- Count how many values there are of a type
  deriving (Show, Eq)

-- | Terms.
data Term where

  -- | A variable.
  TVar   :: Name Term -> Term

  -- | The unit value, (), of type Unit.
  TUnit  :: Term

  -- | True or false.
  TBool  :: Bool -> Term

  -- | An anonymous function.
  TAbs   :: Bind (Name Term) Term -> Term

     -- Note, could add an optional type annotation to TAbs,
     -- problem is I don't know what would be a good concrete syntax!
     -- x : Int -> body  is tricky because when parsing the type,
     -- the -> looks like a type arrow.  Could perhaps require
     -- parens i.e.  (x : Int) -> body ?

  -- | Juxtaposition (can be either function application or
  --   multiplication).
  TJuxt  :: Term -> Term -> Term

  -- | An ordered pair, @(x,y)@.
  TTup   :: [Term] -> Term

  -- | An injection into a sum type.
  TInj   :: Side -> Term -> Term

  -- | A natural number.
  TNat   :: Integer -> Term

  -- | A nonnegative rational number, parsed as a decimal.
  TRat   :: Rational -> Term

  -- | An application of a unary operator.
  TUn    :: UOp -> Term -> Term

  -- | An application of a binary operator.
  TBin   :: BOp -> Term -> Term -> Term

  -- | An application of a type operator.
  TTyOp  :: TyOp -> Type -> Term

  -- | A chained comparison.  Should contain only comparison
  --   operators.
  TChain :: Term -> [Link] -> Term

  -- | A literal list.
  TList :: [Term] -> Term

  -- | List comprehension.
  TListComp :: Bind Quals Term -> Term

  -- | A (non-recursive) let expression, @let x = t1 in t2@.
  TLet   :: Bind (Name Term, Embed Term) Term -> Term

  -- | A case expression.
  TCase  :: [Branch] -> Term

  -- | Type ascription, @(term : type)@.
  TAscr  :: Term -> Type -> Term
  deriving Show

-- Note: very similar to guards
--  maybe some generalization in the future?
-- | A list of qualifiers in list comprehension.
--   Special type needed to record the binding structure.
data Quals where

  -- | The empty list of qualifiers
  QEmpty :: Quals

  -- | A qualifier followed by zero or more other qualifiers
  --   this qualifier can bind variables in the subsequent qualifiers.
  QCons  :: Rebind Qual Quals -> Quals

  deriving Show

-- | A single qualifier in a list comprehension.
data Qual where

  -- | A binding qualifier (i.e. @x <- t@)
  QBind   :: Name Term -> Embed Term -> Qual

  -- | A boolean guard qualfier (i.e. @x + y > 4@)
  QGuard  :: Embed Term -> Qual

  deriving Show

data Link where
  TLink :: BOp -> Term -> Link
  deriving Show

-- | A branch of a case is a list of guards with an accompanying term.
--   The guards scope over the term.  Additionally, each guard scopes
--   over subsequent guards.
type Branch = Bind Guards Term

-- | A list of guards.  Variables bound in each guard scope over
--   subsequent ones.
data Guards where

  -- | The empty list of guards, /i.e./ @otherwise@.
  GEmpty :: Guards

  -- | A single guard (@if@ or @when@) followed by more guards.
  GCons  :: Rebind Guard Guards -> Guards

  deriving Show

-- | A single guard in a branch: either an @if@ or a @when@.
data Guard where

  -- | Boolean guard (@if <test>@)
  GBool :: Embed Term -> Guard

  -- | Pattern guard (@when term = pat@)
  GPat  :: Embed Term -> Pattern -> Guard

  deriving Show

-- | Patterns.
data Pattern where

  -- | Variable pattern: matches anything and binds the variable.
  PVar  :: Name Term -> Pattern

  -- | Wildcard pattern @_@: matches anything.
  PWild :: Pattern

  -- | Unit pattern @()@: matches @()@.
  PUnit :: Pattern

  -- | Literal boolean pattern.
  PBool :: Bool -> Pattern

  -- | Tuple pattern @(pat1, .. , patn)@.
  PTup  :: [Pattern] -> Pattern

  -- | Injection pattern (@inl pat@ or @inr pat@).
  PInj  :: Side -> Pattern -> Pattern

  -- | Literal natural number pattern.
  PNat  :: Integer -> Pattern

  -- | Successor pattern, @S p@.
  PSucc :: Pattern -> Pattern

  -- | Cons pattern @p1 :: p2@.
  PCons :: Pattern -> Pattern -> Pattern

  -- | List pattern @[p1, .., pn]@.
  PList :: [Pattern] -> Pattern

  deriving Show
  -- TODO: figure out how to match on Z or Q!

derive [''Side, ''UOp, ''BOp, ''TyOp, ''Term, ''Link,
        ''Guards, ''Guard, ''Pattern, ''Qual, ''Quals]

instance Alpha Rational   -- XXX orphan!
instance Alpha Side
instance Alpha UOp
instance Alpha BOp
instance Alpha TyOp
instance Alpha Link
instance Alpha Term
instance Alpha Guards
instance Alpha Guard
instance Alpha Pattern
instance Alpha Quals
instance Alpha Qual

instance Subst Term Rational
instance Subst Term Type
instance Subst Term Guards
instance Subst Term Guard
instance Subst Term Pattern
instance Subst Term Quals
instance Subst Term Qual
instance Subst Term Side
instance Subst Term BOp
instance Subst Term UOp
instance Subst Term TyOp
instance Subst Term Link
instance Subst Term Term where
  isvar (TVar x) = Just (SubstName x)
  isvar _ = Nothing<|MERGE_RESOLUTION|>--- conflicted
+++ resolved
@@ -32,13 +32,9 @@
        , OpInfo(..), opTable, uopMap, bopMap
 
          -- * Terms
-<<<<<<< HEAD
-       , Side(..), UOp(..), BOp(..), Link(..)
+       , Side(..), Link(..)
        , Qual(..), Quals(..)
        , TyOp(..), Term(..)
-=======
-       , Side(..), Link(..), TyOp(..), Term(..)
->>>>>>> e80ca946
 
          -- * Case expressions and patterns
        , Branch, Guards(..), Guard(..), Pattern(..)
