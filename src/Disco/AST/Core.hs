--- conflicted
+++ resolved
@@ -34,7 +34,7 @@
 import           GHC.Generics
 import           Unbound.Generics.LocallyNameless
 
-import           Disco.AST.Generic                (PrimType(..))
+import           Disco.AST.Generic                (PrimType (..))
 import           Disco.AST.Surface                (Ellipsis, Telescope)
 import           Disco.Types
 
@@ -63,12 +63,8 @@
   -- | A variable.
   CVar  :: Name Core -> Core
 
-<<<<<<< HEAD
   -- | A primitive.
   CPrim :: String -> Core
-=======
-  CPrim :: PrimType -> Type -> Core
->>>>>>> 170e1aa6
 
   -- | A constructor, identified by number, with arguments.  For
   --   example, false and true are represented by @CCons 0 []@ and
@@ -154,12 +150,8 @@
         | OMDivides Integer
 
         -- Set Operations
-<<<<<<< HEAD
         | OSize        -- ^ Size of two sets (@size@)
-=======
-        | OSize    -- ^ Size of two sets (@size@)
         | OPowerSet Type -- ^ Power set of a given set (@powerSet@)
->>>>>>> 170e1aa6
         | OSubset Type -- ^ Subset test for two sets (@⊆@)
         | OUnion  Type -- ^ Union of two sets (@union@ / @∪@)
         | OInter  Type -- ^ Intersection of two sets (@intersect@ / @∩@)
