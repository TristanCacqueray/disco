{-# LANGUAGE DeriveFoldable        #-}
{-# LANGUAGE DeriveFunctor         #-}
{-# LANGUAGE DeriveGeneric         #-}
{-# LANGUAGE DeriveTraversable     #-}
{-# LANGUAGE FlexibleContexts      #-}
{-# LANGUAGE FlexibleInstances     #-}
{-# LANGUAGE GADTs                 #-}
{-# LANGUAGE MultiParamTypeClasses #-}
{-# LANGUAGE TemplateHaskell       #-}
{-# LANGUAGE UndecidableInstances  #-}
<<<<<<< HEAD
{-# LANGUAGE ViewPatterns          #-}
{-# LANGUAGE TypeOperators, PatternSynonyms #-}
{-# LANGUAGE EmptyCase, StandaloneDeriving #-}
{-# LANGUAGE TypeFamilies, DataKinds, ConstraintKinds #-}
=======
{-# LANGUAGE PatternSynonyms #-}
>>>>>>> 06eac1e0

-----------------------------------------------------------------------------
-- |
-- Module      :  Disco.AST.Typed
-- Copyright   :  (c) 2016 disco team (see LICENSE)
-- License     :  BSD-style (see LICENSE)
-- Maintainer  :  byorgey@gmail.com
--
-- Typed abstract syntax trees representing the typechecked surface
-- syntax of the Disco language.  Each tree node is annotated with the
-- type of its subtree.
--
-----------------------------------------------------------------------------

module Disco.AST.Typed
       ( -- * Type-annotated terms
<<<<<<< HEAD
       ATerm
       , pattern ATVar 
       , pattern ATUn
       , pattern ATLet
       , pattern ATUnit
       , pattern ATBool
       , pattern ATNat
       , pattern ATRat
       , pattern ATAbs
       , pattern ATApp
       , pattern ATTup
       , pattern ATInj
       , pattern ATCase
       , pattern ATBin
       , pattern ATChain
       , pattern ATTyOp
       , pattern ATList
       , pattern ATListComp
       , pattern ATAscr

       , ALink
       , pattern ATLink

       , ABinding
=======
         ATerm(..), ALink(..), ABinding(..), AProperty
         ,pattern ATList, pattern ATListComp
>>>>>>> 06eac1e0
         -- * Branches and guards
       , ABranch

       , AGuard
       , pattern AGBool
       , pattern AGPat

       , AQual
       , pattern AQBind
       , pattern AQGuard

       , APattern
       , pattern APVar
       , pattern APWild
       , pattern APUnit 
       , pattern APBool 
       , pattern APTup 
       , pattern APInj
       , pattern APNat 
       , pattern APSucc
       , pattern APCons
       , pattern APList 
       , pattern ABinding
         -- * Utilities
       , getType

       , AProperty
       )
       where

import           Unbound.Generics.LocallyNameless

import           Disco.AST.Surface
import           Disco.Syntax.Operators
import           Disco.Types
import           Disco.AST.Generic

-- | The extension descriptor for Typed specific AST types.

data TY

type AProperty = Property_ TY

-- TODO: Should probably really do this with a 2-level/open recursion
-- approach, with a cofree comonad or whatever

-- | An @ATerm@ is a typechecked term where every node in the tree has
--   been annotated with the type of the subterm rooted at that node.

type ATerm = Term_ TY

type instance X_TVar TY = Type
type instance X_TLet TY = Type
type instance X_TUnit TY = ()
type instance X_TBool TY = () 
type instance X_TNat TY = Type
type instance X_TRat TY = ()
type instance X_TAbs TY = Type 
type instance X_TApp TY = Type
type instance X_TInj TY = Type
type instance X_TCase TY = Type
type instance X_TUn TY = Type
type instance X_TBin TY = Type 
type instance X_TChain TY = Type 
type instance X_TTyop TY = Type
type instance X_TList TY = Type 
type instance X_TListComp TY = Type 
type instance X_TAscr TY = ()
type instance X_Term TY = () 
type instance X_TTup TY = Type
type instance X_TParens TY = ()

pattern ATVar :: Type -> Name ATerm -> ATerm
pattern ATVar ty name = TVar_ ty name

pattern ATUn :: Type -> UOp -> ATerm -> ATerm
pattern ATUn ty uop term = TUn_ ty uop term

pattern ATLet :: Type -> Bind (Telescope ABinding) ATerm -> ATerm
pattern ATLet ty bind = TLet_ ty bind 

pattern ATUnit :: ATerm
pattern ATUnit = TUnit_ ()

pattern ATBool :: Bool -> ATerm
pattern ATBool bool = TBool_ () bool

pattern ATNat  :: Type -> Integer -> ATerm
pattern ATNat ty int = TNat_ ty int

pattern ATRat :: Rational -> ATerm
pattern ATRat rat = TRat_ () rat

pattern ATAbs :: Type -> Bind [(Name ATerm, Embed (Maybe Type))] ATerm -> ATerm
pattern ATAbs ty bind = TAbs_ ty bind

pattern ATApp  :: Type -> ATerm -> ATerm -> ATerm
pattern ATApp ty term1 term2 = TApp_ ty term1 term2 

pattern ATTup :: Type -> [ATerm] -> ATerm
pattern ATTup ty termlist = TTup_ ty termlist 

pattern ATInj :: Type -> Side -> ATerm -> ATerm
pattern ATInj ty side term = TInj_ ty side term

pattern ATCase :: Type -> [ABranch] -> ATerm
pattern ATCase ty branch = TCase_ ty branch

pattern ATBin :: Type -> BOp -> ATerm -> ATerm -> ATerm
pattern ATBin ty bop term1 term2 = TBin_ ty bop term1 term2

pattern ATChain :: Type -> ATerm -> [ALink] -> ATerm
pattern ATChain ty term linklist = TChain_ ty term linklist

pattern ATTyOp :: Type -> TyOp -> Type -> ATerm
pattern ATTyOp ty1 tyop ty2 = TTyOp_ ty1 tyop ty2

pattern ATList :: Type -> [ATerm] -> Maybe (Ellipsis ATerm) -> ATerm
pattern ATList ty termlist mellipses = TList_ ty termlist mellipses

pattern ATListComp :: Type -> Bind (Telescope AQual) ATerm -> ATerm
pattern ATListComp ty bind = TListComp_ ty bind

pattern ATAscr :: ATerm -> Type -> ATerm
pattern ATAscr term ty = TAscr_ () term ty

{-# COMPLETE ATVar, ATUn, ATLet, ATUnit, ATBool, ATNat, ATRat,
             ATAbs, ATApp, ATTup, ATInj, ATCase, ATBin, ATChain, ATTyOp, 
             ATList, ATListComp, ATAscr #-}

type ALink = Link_ TY

type instance X_TLink TY = ()

<<<<<<< HEAD
pattern ATLink :: BOp -> ATerm -> ALink
pattern ATLink bop term = TLink_ () bop term

{-# COMPLETE ATLink #-}
=======
  -- | A literal list.  The type would be ambiguous if the list was
  --   empty.
  ATContainer :: Type -> Container -> [ATerm] -> Maybe (Ellipsis ATerm) -> ATerm

  -- | A list comprehension.
  ATContainerComp :: Type -> Container -> Bind (Telescope AQual) ATerm -> ATerm
>>>>>>> 06eac1e0

type AQual = Qual_ TY

type instance X_QBind TY = ()
type instance X_QGuard TY = ()

<<<<<<< HEAD
pattern AQBind :: Name ATerm -> Embed ATerm -> AQual
pattern AQBind namet embedt = QBind_ () namet embedt
=======
pattern ATList t xs e = ATContainer t CList xs e
pattern ATListComp t e = ATContainerComp t CList e

data ALink where
  ATLink :: BOp -> ATerm -> ALink
  deriving (Show, Generic)
>>>>>>> 06eac1e0

pattern AQGuard :: Embed ATerm -> AQual
pattern AQGuard embedt = QGuard_ () embedt

{-# COMPLETE AQBind, AQGuard #-}

type ABinding = Binding_ TY

pattern ABinding :: (Maybe Type) -> Name ATerm -> Embed ATerm -> ABinding 
pattern ABinding m b n = Binding_ m b n 

{-# COMPLETE ABinding #-}

type ABranch = Bind (Telescope AGuard) ATerm

type AGuard = Guard_ TY

type instance X_GBool TY = ()
type instance X_GPat TY = () 

pattern AGBool :: Embed ATerm -> AGuard
pattern AGBool embedt = GBool_ () embedt

pattern AGPat :: Embed ATerm -> APattern -> AGuard
pattern AGPat embedt pat = GPat_ () embedt pat

{-# COMPLETE AGBool, AGPat #-}

type APattern = Pattern_ TY

type instance X_PVar TY = ()
type instance X_PWild TY = ()
type instance X_PUnit TY = ()
type instance X_PBool TY = ()
type instance X_PTup TY = ()
type instance X_PInj TY = ()
type instance X_PNat TY = ()
type instance X_PSucc TY = ()
type instance X_PCons TY = ()
type instance X_PList TY = ()

pattern APVar :: Name ATerm -> APattern
pattern APVar name = PVar_ () name 

pattern APWild :: APattern
pattern APWild = PWild_ () 

pattern APUnit :: APattern
pattern APUnit = PUnit_ ()

pattern APBool :: Bool -> APattern
pattern APBool  b = PBool_ () b 

pattern APTup  :: [APattern] -> APattern
pattern APTup lp = PTup_ () lp 

-- | Injection pattern (@inl pat@ or @inr pat@).
pattern APInj  :: Side -> APattern -> APattern
pattern APInj s p = PInj_ () s p 

-- | Literal natural number pattern.
pattern APNat  :: Integer -> APattern
pattern APNat n = PNat_ () n 

-- | Successor pattern, @S p@.
pattern APSucc :: APattern -> APattern
pattern APSucc p = PSucc_ () p 

-- | Cons pattern @p1 :: p2@.
pattern APCons :: APattern -> APattern -> APattern
pattern APCons  p1 p2 = PCons_ () p1 p2 

-- | List pattern @[p1, .., pn]@.
pattern APList :: [APattern] -> APattern
pattern APList lp = PList_ () lp 

{-# COMPLETE APVar, APWild, APUnit, APBool, APTup, APInj, APNat,
    APSucc, APCons, APList #-}

instance Alpha ATerm
instance Alpha ABinding
instance Alpha ALink
instance Alpha APattern
instance Alpha AGuard
instance Alpha AQual

------------------------------------------------------------
-- getType
------------------------------------------------------------

-- | Get the type at the root of an 'ATerm'.
getType :: ATerm -> Type
getType (ATVar ty _)      = ty
getType ATUnit            = TyUnit
getType (ATBool _)        = TyBool
getType (ATNat ty _)      = ty
getType (ATRat _)         = TyQP
getType (ATAbs ty _)      = ty
getType (ATApp ty _ _)    = ty
getType (ATTup ty _)      = ty
getType (ATInj ty _ _)    = ty
getType (ATUn ty _ _)     = ty
getType (ATBin ty _ _ _)  = ty
getType (ATTyOp ty _ _)   = ty
getType (ATChain ty _ _)  = ty
getType (ATContainer ty _ _ _)   = ty
getType (ATContainerComp ty _ _) = ty
getType (ATLet ty _)      = ty
getType (ATCase ty _)     = ty
<<<<<<< HEAD
getType (ATAscr _ ty)     = ty

{-# COMPLETE ATVar, ATUnit, ATBool, ATNat, ATRat, ATAbs,
    ATApp, ATTup, ATInj, ATUn, ATBin, ATTyOp, ATChain, ATList,
    ATListComp, ATLet, ATCase, ATAscr #-}
=======
getType (ATAscr _ ty)     = ty
>>>>>>> 06eac1e0
<|MERGE_RESOLUTION|>--- conflicted
+++ resolved
@@ -8,14 +8,10 @@
 {-# LANGUAGE MultiParamTypeClasses #-}
 {-# LANGUAGE TemplateHaskell       #-}
 {-# LANGUAGE UndecidableInstances  #-}
-<<<<<<< HEAD
 {-# LANGUAGE ViewPatterns          #-}
 {-# LANGUAGE TypeOperators, PatternSynonyms #-}
 {-# LANGUAGE EmptyCase, StandaloneDeriving #-}
 {-# LANGUAGE TypeFamilies, DataKinds, ConstraintKinds #-}
-=======
-{-# LANGUAGE PatternSynonyms #-}
->>>>>>> 06eac1e0
 
 -----------------------------------------------------------------------------
 -- |
@@ -32,7 +28,6 @@
 
 module Disco.AST.Typed
        ( -- * Type-annotated terms
-<<<<<<< HEAD
        ATerm
        , pattern ATVar 
        , pattern ATUn
@@ -49,6 +44,8 @@
        , pattern ATBin
        , pattern ATChain
        , pattern ATTyOp
+       , pattern ATContainer
+       , pattern ATContainerComp
        , pattern ATList
        , pattern ATListComp
        , pattern ATAscr
@@ -56,11 +53,8 @@
        , ALink
        , pattern ATLink
 
+       , Container(..)
        , ABinding
-=======
-         ATerm(..), ALink(..), ABinding(..), AProperty
-         ,pattern ATList, pattern ATListComp
->>>>>>> 06eac1e0
          -- * Branches and guards
        , ABranch
 
@@ -126,8 +120,8 @@
 type instance X_TBin TY = Type 
 type instance X_TChain TY = Type 
 type instance X_TTyop TY = Type
-type instance X_TList TY = Type 
-type instance X_TListComp TY = Type 
+type instance X_TContainer TY = Type 
+type instance X_TContainerComp TY = Type 
 type instance X_TAscr TY = ()
 type instance X_Term TY = () 
 type instance X_TTup TY = Type
@@ -178,53 +172,43 @@
 pattern ATTyOp :: Type -> TyOp -> Type -> ATerm
 pattern ATTyOp ty1 tyop ty2 = TTyOp_ ty1 tyop ty2
 
-pattern ATList :: Type -> [ATerm] -> Maybe (Ellipsis ATerm) -> ATerm
-pattern ATList ty termlist mellipses = TList_ ty termlist mellipses
-
-pattern ATListComp :: Type -> Bind (Telescope AQual) ATerm -> ATerm
-pattern ATListComp ty bind = TListComp_ ty bind
+pattern ATContainer :: Type -> Container -> [ATerm] -> Maybe (Ellipsis ATerm) -> ATerm
+pattern ATContainer ty c tl mets = TContainer_ ty c tl mets
+
+pattern ATContainerComp :: Type -> Container -> Bind (Telescope AQual) ATerm -> ATerm
+pattern ATContainerComp ty c b = TContainerComp_ ty c b
 
 pattern ATAscr :: ATerm -> Type -> ATerm
 pattern ATAscr term ty = TAscr_ () term ty
 
 {-# COMPLETE ATVar, ATUn, ATLet, ATUnit, ATBool, ATNat, ATRat,
              ATAbs, ATApp, ATTup, ATInj, ATCase, ATBin, ATChain, ATTyOp, 
-             ATList, ATListComp, ATAscr #-}
+             ATAscr #-}
+
+pattern ATList :: Type -> [ATerm] -> Maybe (Ellipsis ATerm) -> ATerm
+pattern ATList t xs e = ATContainer t CList xs e
+
+pattern ATListComp :: Type -> Bind (Telescope AQual) ATerm -> ATerm
+pattern ATListComp t b = ATContainerComp t CList b
 
 type ALink = Link_ TY
 
 type instance X_TLink TY = ()
 
-<<<<<<< HEAD
 pattern ATLink :: BOp -> ATerm -> ALink
 pattern ATLink bop term = TLink_ () bop term
 
 {-# COMPLETE ATLink #-}
-=======
-  -- | A literal list.  The type would be ambiguous if the list was
-  --   empty.
-  ATContainer :: Type -> Container -> [ATerm] -> Maybe (Ellipsis ATerm) -> ATerm
-
-  -- | A list comprehension.
-  ATContainerComp :: Type -> Container -> Bind (Telescope AQual) ATerm -> ATerm
->>>>>>> 06eac1e0
+
 
 type AQual = Qual_ TY
 
 type instance X_QBind TY = ()
 type instance X_QGuard TY = ()
 
-<<<<<<< HEAD
+
 pattern AQBind :: Name ATerm -> Embed ATerm -> AQual
 pattern AQBind namet embedt = QBind_ () namet embedt
-=======
-pattern ATList t xs e = ATContainer t CList xs e
-pattern ATListComp t e = ATContainerComp t CList e
-
-data ALink where
-  ATLink :: BOp -> ATerm -> ALink
-  deriving (Show, Generic)
->>>>>>> 06eac1e0
 
 pattern AQGuard :: Embed ATerm -> AQual
 pattern AQGuard embedt = QGuard_ () embedt
@@ -317,29 +301,21 @@
 
 -- | Get the type at the root of an 'ATerm'.
 getType :: ATerm -> Type
-getType (ATVar ty _)      = ty
-getType ATUnit            = TyUnit
-getType (ATBool _)        = TyBool
-getType (ATNat ty _)      = ty
-getType (ATRat _)         = TyQP
-getType (ATAbs ty _)      = ty
-getType (ATApp ty _ _)    = ty
-getType (ATTup ty _)      = ty
-getType (ATInj ty _ _)    = ty
-getType (ATUn ty _ _)     = ty
-getType (ATBin ty _ _ _)  = ty
-getType (ATTyOp ty _ _)   = ty
-getType (ATChain ty _ _)  = ty
+getType (ATVar ty _)             = ty
+getType ATUnit                   = TyUnit
+getType (ATBool _)               = TyBool
+getType (ATNat ty _)             = ty
+getType (ATRat _)                = TyQP
+getType (ATAbs ty _)             = ty
+getType (ATApp ty _ _)           = ty
+getType (ATTup ty _)             = ty
+getType (ATInj ty _ _)           = ty
+getType (ATUn ty _ _)            = ty
+getType (ATBin ty _ _ _)         = ty
+getType (ATTyOp ty _ _)          = ty
+getType (ATChain ty _ _)         = ty
 getType (ATContainer ty _ _ _)   = ty
-getType (ATContainerComp ty _ _) = ty
-getType (ATLet ty _)      = ty
-getType (ATCase ty _)     = ty
-<<<<<<< HEAD
-getType (ATAscr _ ty)     = ty
-
-{-# COMPLETE ATVar, ATUnit, ATBool, ATNat, ATRat, ATAbs,
-    ATApp, ATTup, ATInj, ATUn, ATBin, ATTyOp, ATChain, ATList,
-    ATListComp, ATLet, ATCase, ATAscr #-}
-=======
-getType (ATAscr _ ty)     = ty
->>>>>>> 06eac1e0
+getType (ATContainerComp ty _ _) = ty 
+getType (ATLet ty _)             = ty
+getType (ATCase ty _)            = ty
+getType (ATAscr _ ty)            = ty