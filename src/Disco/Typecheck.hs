--- conflicted
+++ resolved
@@ -17,47 +17,7 @@
 --
 -----------------------------------------------------------------------------
 
-<<<<<<< HEAD
 module Disco.Typecheck where
-=======
-module Disco.Typecheck
-       ( -- * Type checking monad
-         TCM, TyCtx, runTCM, evalTCM, execTCM, extendTyDefs
-         -- ** Definitions
-       , Defn(..), DefnCtx
-         -- ** Errors
-       , TCError(..)
-
-         -- * Type checking
-       , check, checkPattern, checkDefn
-       , checkProperties, checkProperty
-
-         -- ** Whole modules
-       , checkModule, withTypeDecls
-
-         -- * Type inference
-       , inferTop
-       , infer
-       , inferComp
-         -- ** Case analysis
-       , inferCase, inferBranch
-
-         -- * Erasure
-       , erase
-       , eraseBinding, eraseBranch, eraseGuard
-       , eraseLink, eraseQual, eraseProperty
-       , erasePattern
-       )
-       where
-
-import           Prelude                                 hiding (lookup)
-
-import           GHC.Generics                            (Generic)
-
-import           Control.Arrow                           ((&&&), (***))
-import           Control.Lens                            (use, (%~), (&), _1,
-                                                          _2)
->>>>>>> e53cce57
 
 import           Control.Arrow                           ((&&&))
 import           Control.Lens                            (use, (%~), (&), _1)
@@ -97,497 +57,9 @@
 containerToCon ListContainer = CList
 containerToCon SetContainer  = CSet
 
-<<<<<<< HEAD
 ------------------------------------------------------------
 -- Telescopes
 ------------------------------------------------------------
-=======
--- | Given the variables and their optional type annotations in the
---   head of a lambda (e.g.  @x (y:Z) (f : N -> N) -> ...@), and the
---   type at which we are checking the lambda, ensure that the type is
---   of the form @ty1 -> ty2 -> ... -> resTy@, and that there are
---   enough @ty1@, @ty2@, ... to match all the arguments.  Also check
---   that each binding with a type annotation matches the
---   corresponding ty_i component from the checking type: in
---   particular, the ty_i must be a subtype of the type annotation.
---   If it succeeds, return a context binding variables to their types
---   (taken either from their annotation or from the type to be
---   checked, as appropriate) which we can use to extend when checking
---   the body, along with the result type of the function.
-checkArgs
-  :: [(Name Term, Embed (Maybe Type))] -> Type -> Term
-  ->  TCM (TyCtx, [(Name Term, Embed Type)], Type, Constraint)
-
--- If we're all out of arguments, the remaining checking type is the
--- result, and there are no variables to bind in the context.
-checkArgs [] ty _ = return (emptyCtx, [], ty, CTrue)
-
--- Take the next variable and its annotation; the checking type must
--- be a function type ty1 -> ty2.
-checkArgs ((x, unembed -> mty) : args) ty term = do
-
-  -- Ensure that ty is a function type
-  ([ty1, ty2], cst1) <- ensureConstr CArr ty (Left term)
-
-  -- Figure out the type of x:
-  (xTy, cst2) <- case mty of
-
-    -- If it has no annotation, just take the input type ty1.
-    Nothing    -> return (ty1, CTrue)
-
-    -- If it does have an annotation, make sure the input type is a
-    -- subtype of it.
-    Just annTy -> return (ty1, CSub ty1 annTy)
-
-  -- Check the rest of the arguments under the type ty2, returning a
-  -- context with the rest of the arguments and the final result type.
-  (ctx, typedArgs, resTy, cst3) <- checkArgs args ty2 term
-
-  -- Pass the result type through, and add x with its type to the
-  -- generated context.
-  return (singleCtx x (toSigma xTy) `joinCtx` ctx, (x, embed xTy) : typedArgs, resTy, cAnd [cst1, cst2, cst3])
-
-
--- | Check the types of terms in a tuple against a nested
---   pair type.
-checkTuple :: [Term] -> Type -> TCM ([ATerm], [Constraint])
-checkTuple [] _   = error "Impossible! checkTuple []"
-checkTuple [t] ty = do     -- (:[]) <$> check t ty
-  (at, cst) <- check t ty
-  return ([at], [cst])
-checkTuple (t:ts) ty = do
-  ([ty1, ty2], cst1) <- ensureConstr CPair ty (Left $ TTup  (t:ts))
-  (at, cst2) <- check t ty1
-  (ats, csts) <- checkTuple ts ty2
-  return $ (at : ats, cst1 : cst2 : csts)
-
-checkEllipsis :: Maybe (Ellipsis Term) -> Type -> TCM (Maybe (Ellipsis ATerm), Constraint)
-checkEllipsis Nothing          _  = return (Nothing, CTrue)
-checkEllipsis (Just Forever)   _  = return (Just Forever, CTrue)
-checkEllipsis (Just (Until t)) ty = do
-  (at, ct) <- check t ty
-  return $ ((Just . Until) at, ct)
-
--- | Check the type of a branch, returning a type-annotated branch.
-checkBranch :: Type -> Branch -> TCM (ABranch, Constraint)
-checkBranch ty b = do
-  (gs, t) <- unbind b
-  (ags, ctx, cst1) <- inferTelescope inferGuard gs
-  extends ctx $ do
-  (at, cst2) <- check t ty
-  return $ (bind ags at, cAnd [cst1, cst2])
-
--- | Generates appropriate constraints for the type of an operand of
---   an absolute value function along with constraints for the type of the result.
-cPos :: Type -> TCM (Type, Constraint)
-cPos ty@(TyAtom (ABase b)) = return (TyAtom (ABase (pos b)), CQual QNum ty)  -- Has to be QNum!!
-  where
-    pos Z = N
-    pos Q = F
-    pos _ = b
-
-cPos ty                 = do
-  res <- freshTy
-  return (res, CAnd
-               [ CQual QNum ty
-               , COr
-                 [ cAnd [CSub ty TyZ, CSub TyN res]
-                 , cAnd [CSub ty TyQ, CSub TyF res]
-                 , CEq ty res
-                 ]
-               ])
-
--- | Generates appropriate constraints for the type of an operand of a
---   ceiling or floor function along with constraints for the type of the result.
-cInt :: Type -> TCM (Type, Constraint)
-cInt ty@(TyAtom (ABase b)) = return (TyAtom (ABase (int b)), CQual QNum ty)
-  where
-    int F = N
-    int Q = Z
-    int _ = b
-
-cInt ty                 = do
-  res <- freshTy
-  return (res, CAnd
-               [ CQual QNum ty
-               , COr
-                 [ cAnd [CSub ty TyF, CSub TyN res]
-                 , cAnd [CSub ty TyQ, CSub TyZ res]
-                 , CEq ty res
-                 ]
-               ])
-
--- | Generates appropriate constraints for the types of the operands of the
---   exponent function along with constraints for the type of the result.
-cExp :: Type -> Type -> TCM (Type, Constraint)
-cExp ty1 ty2            = do
-  traceM $ "cExp: " ++ show ty1 ++ " " ++ show ty2
-  tyv1 <- freshTy
-  return (tyv1, COr
-                 [ cAnd [CQual QNum tyv1, CEq ty2 TyN, CSub ty1 tyv1]
-                 , cAnd [CQual QDiv tyv1, CEq ty2 TyZ, CSub ty1 tyv1]
-                 ])
-
--- | Infer the (polymorphic) type of a term.
-inferTop :: Term -> TCM (ATerm, Sigma)
-inferTop t = do
-  (at, constr) <- infer t
-  traceShowM at
-  theta <- solve constr
-  let at' = substs theta at
-  return (at', closeSigma (getType at'))
-
--- | Infer the type of a term, along with some constraints.  If it
---   succeeds, it returns the term with all subterms annotated.
-infer :: Term -> TCM (ATerm, Constraint)
-
-infer (TParens t)   = infer t
-
-  -- To infer the type of a variable, just look it up in the context.
-infer (TVar x)      = do
-  sig <- lookupTy x
-  ty <- inferSubsumption sig
-  return $ (ATVar ty (coerce x), CTrue)
-
-  -- A few trivial cases.
-infer TUnit         = return (ATUnit, CTrue)
-infer (TBool b)     = return $ (ATBool b, CTrue)
-infer (TChar c)     = return $ (ATChar c, CTrue)
-infer (TString cs)  = return $ (ATString cs, CTrue)
-infer (TNat n)      = return $ (ATNat TyN n, CTrue)
-infer (TRat r)      = return $ (ATRat r, CTrue)
-
--- To infer an injection has a sum type, recursively check the
--- relevant type, and generate a type
-infer (TInj L t) = do
-  (at, cst) <- infer t
-  let ty = getType at
-  tyv <- freshTy
-  return (ATInj (TySum ty tyv) L at, cst)
-
-infer (TInj R t) = do
-  (at, cst) <- infer t
-  let ty = getType at
-  tyv <- freshTy
-  return (ATInj (TySum tyv ty) R at, cst)
-
-  -- We can infer the type of a lambda if the variable is annotated
-  -- with a type.
-infer (TAbs lam)    = do
-  (args, t) <- unbind lam
-  let (xs, mtys) = unzip args
-  tys <- mapM subs (map unembed mtys)
-  let tymap = M.fromList $ zip xs (map toSigma tys)
-  extends tymap $ do
-  (at, cst) <- infer t
-  return (ATAbs (mkFunTy tys (getType at))
-                (bind (zip (map coerce xs) (map embed tys)) at), cst)
-  where
-    subs :: Maybe (Type) -> TCM Type
-    subs (Just ty) = return ty
-    subs _         = freshTy
-    -- mkFunTy [ty1, ..., tyn] out = ty1 -> (ty2 -> ... (tyn -> out))
-    mkFunTy :: [Type] -> Type -> Type
-    mkFunTy tys out = foldr TyArr out tys
-
-  -- Infer the type of a function application by inferring the
-  -- function type and then checking the argument type.
-infer (TApp t t')   = do
-  (at, cst1) <- infer t
-  let ty = getType at
-  ([ty1, ty2], cst2) <- ensureConstr CArr ty (Left t)
-  (at', cst3) <- check t' ty1
-  return (ATApp ty2 at at', cAnd [cst1, cst2, cst3])
-
-  -- To infer the type of a pair, just infer the types of both components.
-infer (TTup ts) = do
-  (ty, ats, csts) <- inferTuple ts
-  return (ATTup ty ats, cAnd csts)
-
-  -- To infer the type of addition or multiplication, infer the types
-  -- of the subterms, check that they are numeric, and return their
-  -- lub.
-infer (TBin op t1 t2) | op `elem` [Add, Mul, Sub, Div, SSub] = do
-  (at1, cst1) <- infer t1
-  (at2, cst2) <- infer t2
-  let ty1 = getType at1
-  let ty2 = getType at2
-  tyv <- freshTy
-  return (ATBin tyv op at1 at2, cAnd [cst1, cst2, CSub ty1 tyv, CSub ty2 tyv, CQual (bopQual op) tyv])
-
-infer (TUn Neg t) = do
-  (at, cst) <- infer t
-  let ty = getType at
-  tyv <- freshTy
-  return $ (ATUn tyv Neg at, cAnd [cst, CSub ty tyv, CQual QSub tyv])
-
-infer (TUn op t) | op `elem` [Sqrt, Lg] = do
-  (at, cst) <- check t TyN
-  return (ATUn TyN op at, cst)
-
-infer (TUn op t) | op `elem` [Floor, Ceil] = do
-  (at, cst) <- infer t
-  let ty = getType at
-  (resTy, cst2) <- cInt ty
-  return (ATUn resTy op at, cAnd [cst, cst2])
-
-infer (TUn Abs t) = do
-  (at, cst) <- infer t
-  let ty = getType at
-  (resTy, cst2) <- cPos ty
-  return (ATUn resTy Abs at, cAnd [cst, cst2])
-
- -- Very similar to division
-infer (TBin IDiv t1 t2) = do
-  (at1, cst1) <- infer t1
-  (at2, cst2) <- infer t2
-  let ty1 = getType at1
-  let ty2 = getType at2
-  tyv1 <- freshTy
-  (resTy, cst3) <- cInt tyv1
-  return (ATBin resTy IDiv at1 at2, cAnd [cst1, cst2, cst3, CSub ty1 tyv1, CSub ty2 tyv1])
-
-infer (TBin Exp t1 t2) = do
-  (at1, cst1) <- infer t1
-  (at2, cst2) <- infer t2
-  let ty1 = getType at1
-  let ty2 = getType at2
-  (resTy, cst3) <- cExp ty1 ty2
-  return (ATBin resTy Exp at1 at2, cAnd [cst1, cst2, cst3])
-
-  -- An equality or inequality test always has type Bool, but we need
-  -- to check that they have a common supertype.
-infer (TBin eqOp t1 t2) | eqOp `elem` [Eq, Neq] = do
-  (at1, cst1) <- infer t1
-  (at2, cst2) <- infer t2
-  let ty1 = getType at1
-  let ty2 = getType at2
-  tyv <- freshTy
-  return (ATBin TyBool eqOp at1 at2, cAnd [cst1, cst2, CSub ty1 tyv, CSub ty2 tyv])
-
-infer (TBin op t1 t2)
-  | op `elem` [Lt, Gt, Leq, Geq] = inferComp op t1 t2
-
-  -- &&, ||, and not always have type Bool, and the subterms must have type
-  -- Bool as well.
-infer (TBin op t1 t2) | op `elem` [And, Or, Impl] = do
-  (at1, cst1) <- check t1 TyBool
-  (at2, cst2) <- check t2 TyBool
-  return (ATBin TyBool op at1 at2, cAnd [cst1, cst2])
-
-infer (TUn Not t) = do
-  (at, cst) <- check t TyBool
-  return (ATUn TyBool Not at, cst)
-
-infer (TBin Mod t1 t2) = do
-  (at1, cst1) <- infer t1
-  (at2, cst2) <- infer t2
-  let ty1 = getType at1
-  let ty2 = getType at2
-  tyv <- freshTy
-  return (ATBin tyv Mod at1 at2, cAnd [cst1, cst2, CSub ty1 tyv, CSub ty2 tyv, CSub tyv TyZ])
-
-
-infer (TBin Divides t1 t2) = do
-  (at1, cst1) <- infer t1
-  (at2, cst2) <- infer t2
-  let ty1 = getType at1
-  let ty2 = getType at2
-  tyv <- freshTy
-  return (ATBin TyBool Divides at1 at2, cAnd [cst1, cst2, CSub ty1 tyv, CSub ty2 tyv, CQual QNum tyv])
-
--- For now, a simple typing rule for multinomial coefficients that
--- requires everything to be Nat.  However, they can be extended to
--- handle negative or fractional arguments.
-infer (TBin Choose t1 t2) = do
-  (at1, cst1) <- check t1 TyN
-
-  -- t2 can be either a Nat (a binomial coefficient)
-  -- or a list of Nat (a multinomial coefficient).
-  (at2, cst2) <- infer t2
-  let ty2 = getType at2
-  return ( ATBin TyN Choose at1 at2
-         , cAnd [cst1, cst2, COr [CEq ty2 TyN, CEq ty2 (TyList TyN)]]
-         )
-
--- To infer the type of a cons:
-infer (TBin Cons t1 t2) = do
-
-  -- First, infer the type of the first argument (a list element).
-  (at1, cst1) <- infer t1
-
-  case t2 of
-    -- If the second argument is the empty list, just assign it the
-    -- type inferred from the first element.
-    TList [] Nothing -> do
-      let ty1 = getType at1
-      return (ATBin (TyList ty1) Cons at1 (ATList (TyList ty1) [] Nothing), cst1)
-
-    -- Otherwise, infer the type of the second argument...
-    _ -> do
-      (at2, cst2) <- infer t2
-      case (getType at2) of
-
-        -- ...make sure it is a list, and find the lub of the element types.
-        TyList ty2 -> do
-          let ty1 = getType at1
-          tyv <- freshTy
-          return (ATBin (TyList tyv) Cons at1 at2, cAnd [cst1, cst2, CSub ty1 tyv, CSub ty2 tyv])
-        ty -> throwError (NotCon CList t2 ty)
-
--- To infer the type of the size of a list:
-infer (TUn Size t) = do
-  (at, cst0) <- infer t
-  (_, cst1) <- ensureConstr CSet (getType at) (Left t)
-  return (ATUn TyN Size at, cAnd [cst0, cst1])
-
-infer (TBin setOp t1 t2) | setOp `elem` [Union, Intersection, Difference, Subset] = do
-  (at1, cst1) <- infer t1
-  (at2, cst2) <- infer t2
-  tyelt <- freshTy
-  let ty1 = getType at1
-  let ty2 = getType at2
-  let ty = case setOp of {Subset -> TyBool; _ -> TySet tyelt}
-  return (ATBin ty setOp at1 at2, cAnd [cst1, cst2, CSub ty1 (TySet tyelt), CSub ty2 (TySet tyelt)])
-
-infer (TUn Fact t) = do
-  (at, cst) <- check t TyN
-  return (ATUn TyN Fact at, cst)
-
-infer (TChain t1 links) = do
-  (at1, cst1) <- infer t1
-  (alinks, cst2) <- inferChain t1 links
-  return (ATChain TyBool at1 alinks, cAnd [cst1, cAnd cst2])
-
-infer (TContainer c [] ell) = do
-  tyv <- freshTy
-  (aell, cstell) <- inferEllipsis ell
-  return (ATContainer (containerTy c tyv) c [] aell, cstell)
-
-infer (TContainer c es@(_:_) ell)  = do
-  list1 <- mapM infer es
-  let (ates, cstes) = unzip list1
-  (aell, cstell) <- inferEllipsis ell
-  let tys = [ getType at | Just (Until at) <- [aell] ] ++ (map getType) ates
-  tyv  <- freshTy
-  return ( ATContainer (containerTy c tyv) c ates aell
-         , cAnd [cAnd cstes, cstell, cAnd (subs tys tyv)]
-         )
-    where subs tylist ty = map (flip CSub ty) tylist
-
-infer (TContainerComp c bqt) = do
-  (qs, t) <- unbind bqt
-  (aqs, cx, cst1) <- inferTelescope (inferQual c) qs
-  extends cx $ do
-  (at, cst2) <- infer t
-  let ty = getType at
-  return (ATContainerComp (containerTy c ty) c (bind aqs at)
-         , cAnd [cst1, cst2]
-         )
-
-infer (TTyOp Enumerate t) = do
-  return (ATTyOp (TyList t) Enumerate t, CTrue)
-
-infer (TTyOp Count t) = do
-  return (ATTyOp (TySum TyUnit TyN) Count t, CTrue)
-
-  -- To infer the type of (let x = t1 in t2), assuming it is
-  -- NON-RECURSIVE, infer the type of t1, and then infer the type of
-  -- t2 in an extended context.
-infer (TLet l) = do
-  (bs, t2) <- unbind l
-  (as, ctx, cst1) <- inferTelescope inferBinding bs
-  extends ctx $ do
-  (at2, cst2) <- infer t2
-  return (ATLet (getType at2) (bind as at2), cAnd [cst1, cst2])
-
-  -- Ascriptions are what let us flip from inference mode into
-  -- checking mode.
-infer (TAscr t ty) = do
-  (at, cst) <- checkSigma t ty
-  return (at, cst)
-
-infer (TCase []) = throwError EmptyCase
-infer (TCase bs) = inferCase bs
-
-  -- Catch-all case at the end: if we made it here, we can't infer it.
-infer t = throwError (CantInfer t)
-
--- | Recover a Type type from a Sigma type by pulling out the type within
---   the Forall constructor
-inferSubsumption :: Sigma -> TCM Type
-inferSubsumption (Forall sig) = snd <$> unbind sig
-
--- | Infer the type of a binding (@x [: ty] = t@), returning a
---   type-annotated binding along with a (singleton) context for the
---   bound variable.  The optional type annotation on the variable
---   determines whether we use inference or checking mode for the
---   body.
-inferBinding :: Binding -> TCM (ABinding, TyCtx, Constraint)
-inferBinding (Binding mty x (unembed -> t)) = do
-  (at, cst) <- case mty of
-    Just (unembed -> ty) -> checkSigma t ty
-    Nothing              -> infer t
-  return $ (ABinding mty (coerce x) (embed at), singleCtx x (toSigma $ getType at), cst)
-
--- | Infer the type of a comparison. A comparison always has type
---   Bool, but we have to make sure the subterms are OK. We must check
---   that their types are compatible and have a total order.
-inferComp :: BOp -> Term -> Term -> TCM (ATerm, Constraint)
-inferComp comp t1 t2 = do
-  (at1, cst1) <- infer t1
-  (at2, cst2) <- infer t2
-  let ty1 = getType at1
-  let ty2 = getType at2
-  tyv <- freshTy
-  return (ATBin TyBool comp at1 at2, cAnd [CSub ty1 tyv, CSub ty2 tyv, cst1, cst2])
-
-inferChain :: Term -> [Link] -> TCM ([ALink], [Constraint])
-inferChain _  [] = return ([], [CTrue])
-inferChain t1 (TLink op t2 : links) = do
-  (at2, cst1) <- infer t2
-  (_, cst2)   <- check (TBin op t1 t2) TyBool
-  (atl, cst3) <- inferChain t2 links
-  return (ATLink op at2 : atl, cst1 : cst2 : cst3)
-
-inferEllipsis :: Maybe (Ellipsis Term) -> TCM (Maybe (Ellipsis ATerm), Constraint)
-inferEllipsis (Just (Until t)) = do
-  (at, cst) <- infer t
-  return ((Just . Until) at, cst)
-
-inferEllipsis (Just Forever)   = return (Just Forever, CTrue)
-inferEllipsis Nothing          = return (Nothing, CTrue)
-
-inferTuple :: [Term] -> TCM (Type, [ATerm], [Constraint])
-inferTuple []     = error "Impossible! inferTuple []"
-inferTuple [t]    = do
-  (at, cst) <- infer t
-  return (getType at, [at], [cst])
-inferTuple (t:ts) = do
-  (at, cst) <- infer t
-  (ty, ats, csts) <- inferTuple ts
-  return (TyPair (getType at) ty, at : ats, cst : csts)
-
--- | Infer the type of a case expression.  The result type is the
---   least upper bound (if it exists) of all the branches.
-inferCase :: [Branch] -> TCM (ATerm, Constraint)
-inferCase bs = do
-  bs' <- mapM inferBranch bs
-  let (branchTys, abs', csts) = unzip3 bs'
-  resTy <- freshTy
-  return (ATCase resTy abs', cAnd [cAnd csts, cAnd $ sub branchTys resTy])
-    where sub tylist ty = map (flip CSub ty) tylist
-
--- | Infer the type of a case branch, returning the type along with a
---   type-annotated branch.
-inferBranch :: Branch -> TCM (Type, ABranch, Constraint)
-inferBranch b = do
-  (gs, t) <- unbind b
-  (ags, ctx, cst1) <- inferTelescope inferGuard gs
-  extends ctx $ do
-  (at, cst2) <- infer t
-  return $ (getType at, bind ags at, cAnd [cst1, cst2])
->>>>>>> e53cce57
 
 -- | Infer the type of a telescope, given a way to infer the type of
 --   each item along with a context of variables it binds; each such
@@ -604,98 +76,8 @@
     go (b:bs) = do
       (tyb, ctx) <- inferOne b
       extends ctx $ do
-<<<<<<< HEAD
       (tybs, ctx') <- go bs
       return (tyb:tybs, ctx `joinCtx` ctx')
-=======
-      (tybs, ctx', cst2) <- go bs
-      return (tyb:tybs, ctx `joinCtx` ctx', cAnd [cst1, cst2])
-
--- | Infer the type of a guard, returning the type-annotated guard
---   along with a context of types for any variables bound by the guard.
-inferGuard :: Guard -> TCM (AGuard, TyCtx, Constraint)
-inferGuard (GBool (unembed -> t)) = do
-  (at, cst) <- check t TyBool
-  return (AGBool (embed at), emptyCtx, cst)
-inferGuard (GPat (unembed -> t) p) = do
-  (at, cst1) <- infer t
-  (ctx, apt, cst2) <- checkPattern p (getType at)
-  return (AGPat (embed at) apt, ctx, cAnd [cst1, cst2])
-
-inferQual :: Container -> Qual -> TCM (AQual, TyCtx, Constraint)
-inferQual c (QBind x (unembed -> t))  = do
-  (at, cst) <- infer t
-  case (c, getType at) of
-    (_, TyList ty)   -> return (AQBind (coerce x) (embed at), singleCtx x (toSigma ty), cst)
-    (SetContainer, TySet ty) -> return (AQBind (coerce x) (embed at), singleCtx x (toSigma ty), cst)
-    (_, wrongTy)   -> throwError $ NotCon (containerToCon c) t wrongTy
-
-inferQual _ (QGuard (unembed -> t))   = do
-  (at, cst) <- check t TyBool
-  return (AQGuard (embed at), emptyCtx, cst)
-
--- | Check that a pattern has the given type, and return a context of
---   pattern variables bound in the pattern along with their types.
-checkPattern :: Pattern -> Type -> TCM (TyCtx, APattern, Constraint)
-
-checkPattern p (TyDef tyn)                  = do
-  (_, tydefnmap) <- get
-  case M.lookup tyn tydefnmap of
-    Just ty -> checkPattern p ty
-    Nothing -> throwError (NotTyDef tyn)
-
-checkPattern (PVar x) ty                    = return (singleCtx x (toSigma ty), APVar ty (coerce x), CTrue)
-
-checkPattern PWild    ty                    = return (emptyCtx, APWild ty, CTrue)
-
-checkPattern PUnit tyv@(TyVar _)            = return (emptyCtx, APUnit, CEq tyv TyUnit)
-checkPattern PUnit TyUnit                   = return (emptyCtx, APUnit, CTrue)
-
-checkPattern (PBool b) tyv@(TyVar _)        = return (emptyCtx, APBool b, CEq tyv TyBool)
-checkPattern (PBool b) TyBool               = return (emptyCtx, APBool b, CTrue)
-
-checkPattern (PChar c) tyv@(TyVar _)        = return (emptyCtx, APChar c, CEq tyv TyC)
-checkPattern (PChar c) TyC                  = return (emptyCtx, APChar c, CTrue)
-
-checkPattern (PString s) tyv@(TyVar _)      = return (emptyCtx, APString s, CEq tyv (TyList TyC))
-checkPattern (PString s) (TyList TyC)       = return (emptyCtx, APString s, CTrue)
-
-checkPattern (PTup ps) ty                   = do
-  listCtxtAps <- checkTuplePat ps ty
-  let (ctxs, aps, csts) = unzip3 listCtxtAps
-  return (joinCtxs ctxs, APTup (foldr1 TyPair (map getType aps)) aps, cAnd csts)
-checkPattern p@(PInj L pat) ty       = do
-  ([ty1, ty2], cst1) <- ensureConstr CSum ty (Right p)
-  (ctx, apt, cst2)   <- checkPattern pat ty1
-  return (ctx, APInj (TySum ty1 ty2) L apt, cAnd [cst1, cst2])
-checkPattern p@(PInj R pat) ty    = do
-  ([ty1, ty2], cst1) <- ensureConstr CSum ty (Right p)
-  (ctx, apt, cst2) <- checkPattern pat ty2
-  return (ctx, APInj (TySum ty1 ty2) R apt, cAnd [cst1, cst2])
-
--- we can match any supertype of TyN against a Nat pattern, OR
--- any TyFin.
-
--- XXX this isn't quite right, what if we're checking at a type
--- variable but we need to solve it to be a TyFin?  Can this ever
--- happen?  We would need a COr, except we can't express the constraint "exists m. ty = TyFin m"
-checkPattern (PNat n) (TyFin m) = return (emptyCtx, APNat (TyFin m) n, CTrue)
-checkPattern (PNat n) ty        = return (emptyCtx, APNat ty n, CSub TyN ty)
-
-checkPattern (PSucc p) tyv@(TyVar _)               = do
-  (ctx, apt, cst) <- checkPattern p TyN
-  return (ctx, APSucc apt, cAnd [cst, CEq tyv TyN])
-
-checkPattern (PSucc p) TyN                 = do
-  (ctx, apt, cst) <- checkPattern p TyN
-  return (ctx, APSucc apt, cst)
-
-checkPattern p@(PCons p1 p2) ty      = do
-  ([tyl], cst1) <- ensureConstr CList ty (Right p)
-  (ctx1, ap1, cst2) <- checkPattern p1 tyl
-  (ctx2, ap2, cst3) <- checkPattern p2 (TyList tyl)
-  return (joinCtx ctx1 ctx2, APCons (TyList tyl) ap1 ap2, cAnd [cst1, cst2, cst3])
->>>>>>> e53cce57
 
 ------------------------------------------------------------
 -- Modules
@@ -785,11 +167,7 @@
 checkDefn :: Decl -> TCM ()
 checkDefn (DDefn x clauses) = do
   Forall sig <- lookupTy x
-<<<<<<< HEAD
   prevDefn <- use (termDefns . Lens.at (coerce x))
-=======
-  prevDefn <- gets (\(dm, _) -> M.lookup (coerce x) dm)
->>>>>>> e53cce57
   case prevDefn of
     Just _ -> throwError (DuplicateDefns x)
     Nothing -> do
@@ -873,7 +251,6 @@
 -- Type checking/inference
 ------------------------------------------------------------
 
-<<<<<<< HEAD
 -- | Typechecking can be in one of two modes: inference mode means we
 --   are trying to generate a valid type for a term; checking mode
 --   means we are trying to show that a term has a given type.
@@ -957,11 +334,13 @@
 -- Base types
 
 -- A few trivial cases for base types.
-typecheck Infer             TUnit     = return ATUnit
-typecheck Infer             (TBool b) = return $ ATBool b
-typecheck (Check (TyFin n)) (TNat x)  = return $ ATNat (TyFin n) x
-typecheck Infer             (TNat n)  = return $ ATNat TyN n
-typecheck Infer             (TRat r)  = return $ ATRat r
+typecheck Infer             TUnit        = return ATUnit
+typecheck Infer             (TBool b)    = return $ ATBool b
+typecheck Infer             (TChar c)    = return $ ATChar c
+typecheck Infer             (TString cs) = return $ ATString cs
+typecheck (Check (TyFin n)) (TNat x)     = return $ ATNat (TyFin n) x
+typecheck Infer             (TNat n)     = return $ ATNat TyN n
+typecheck Infer             (TRat r)     = return $ ATRat r
 
 --------------------------------------------------
 -- Lambdas
@@ -1493,6 +872,18 @@
 
 checkPattern (PBool b) TyBool = return (emptyCtx, APBool b)
 
+checkPattern (PChar c) tyv@(TyVar _) = do
+  constraint $ CEq tyv TyC
+  return (emptyCtx, APChar c)
+
+checkPattern (PChar c) TyC = return (emptyCtx, APChar c)
+
+checkPattern (PString s) tyv@(TyVar _) = do
+  constraint $ CEq tyv (TyList TyC)
+  return (emptyCtx, APString s)
+
+checkPattern (PString s) (TyList TyC) = return (emptyCtx, APString s)
+
 checkPattern (PTup tup) tupTy = do
   listCtxtAps <- checkTuplePat tup tupTy
   let (ctxs, aps) = unzip listCtxtAps
@@ -1666,66 +1057,4 @@
 --   of 'Infer'.
 ensureConstrMode :: Con -> Mode -> Either Term Pattern -> TCM [Mode]
 ensureConstrMode c Infer      _  = return $ map (const Infer) (arity c)
-ensureConstrMode c (Check ty) tp = map Check <$> ensureConstr c ty tp
-=======
--- | Erase all the type annotations from a term.
-erase :: ATerm -> Term
-erase (ATVar _ x)           = TVar (coerce x)
-erase (ATLet _ bs)          = TLet $ bind (mapTelescope eraseBinding tel) (erase at)
-  where (tel,at) = unsafeUnbind bs
-erase ATUnit                = TUnit
-erase (ATBool b)            = TBool b
-erase (ATChar c)            = TChar c
-erase (ATString s)          = TString s
-erase (ATNat _ i)           = TNat i
-erase (ATRat r)             = TRat r
-erase (ATAbs _ b)           = TAbs $ bind (map (coerce *** (embed . Just . unembed)) x) (erase at)
-  where (x,at) = unsafeUnbind b
-erase (ATApp _ t1 t2)       = TApp (erase t1) (erase t2)
-erase (ATTup _ ats)         = TTup (map erase ats)
-erase (ATInj _ s at)        = TInj s (erase at)
-erase (ATCase _ brs)        = TCase (map eraseBranch brs)
-erase (ATUn _ uop at)       = TUn uop (erase at)
-erase (ATBin _ bop at1 at2) = TBin bop (erase at1) (erase at2)
-erase (ATChain _ at lnks)   = TChain (erase at) (map eraseLink lnks)
-erase (ATTyOp _ op ty)      = TTyOp op ty
-erase (ATContainer _ c ats aell)   = TContainer c (map erase ats) ((fmap . fmap) erase aell)
-erase (ATContainerComp _ c b)      = TContainerComp c $ bind (mapTelescope eraseQual tel) (erase at)
-  where (tel,at) = unsafeUnbind b
-
-eraseBinding :: ABinding -> Binding
-eraseBinding (ABinding mty x (unembed -> at)) = Binding mty (coerce x) (embed (erase at))
-
-erasePattern :: APattern -> Pattern
-erasePattern (APVar _ n)        = PVar (coerce n)
-erasePattern (APWild _)         = PWild
-erasePattern APUnit             = PUnit
-erasePattern (APBool b)         = PBool b
-erasePattern (APChar c)         = PChar c
-erasePattern (APString s)       = PString s
-erasePattern (APTup _ alp)      = PTup $ map erasePattern alp
-erasePattern (APInj _ s apt)    = PInj s (erasePattern apt)
-erasePattern (APNat _ n)        = PNat n
-erasePattern (APSucc apt)       = PSucc $ erasePattern apt
-erasePattern (APCons _ ap1 ap2) = PCons (erasePattern ap1) (erasePattern ap2)
-erasePattern (APList _ alp)     = PList $ map erasePattern alp
-
-eraseBranch :: ABranch -> Branch
-eraseBranch b = bind (mapTelescope eraseGuard tel) (erase at)
-  where (tel,at) = unsafeUnbind b
-
-eraseGuard :: AGuard -> Guard
-eraseGuard (AGBool (unembed -> at))  = GBool (embed (erase at))
-eraseGuard (AGPat (unembed -> at) p) = GPat (embed (erase at)) (erasePattern p)
-
-eraseLink :: ALink -> Link
-eraseLink (ATLink bop at) = TLink bop (erase at)
-
-eraseQual :: AQual -> Qual
-eraseQual (AQBind x (unembed -> at)) = QBind (coerce x) (embed (erase at))
-eraseQual (AQGuard (unembed -> at))  = QGuard (embed (erase at))
-
-eraseProperty :: AProperty -> Property
-eraseProperty b = bind (coerce xs) (erase at)
-  where (xs, at) = unsafeUnbind b
->>>>>>> e53cce57
+ensureConstrMode c (Check ty) tp = map Check <$> ensureConstr c ty tp