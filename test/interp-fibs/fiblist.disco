--- conflicted
+++ resolved
@@ -1,16 +1,4 @@
-<<<<<<< HEAD
-take : N -> List N -> List N
-take 0 _ = []
-take _ [] = []
-take (n+1) (x::xs) = x :: take n xs
-
-zipWith : (N -> N -> N) -> List N -> List N -> List N
-zipWith _ [] _ = []
-zipWith _ _ [] = []
-zipWith f (a::as) (b::bs) = f a b :: zipWith f as bs
-=======
 import list
->>>>>>> 0fa3b104
 
 tail : List N -> List N
 tail (_::xs) = xs
